--- conflicted
+++ resolved
@@ -91,11 +91,7 @@
       - uses: actions/setup-python@v5
         if: steps.dimension_filter.outputs.should_run == 'true'
         with:
-<<<<<<< HEAD
           python-version: "3.13"
-=======
-          python-version: '3.11'
->>>>>>> 989e4425
 
       - uses: actions/cache@v4
         if: steps.dimension_filter.outputs.should_run == 'true'
@@ -254,11 +250,7 @@
 
       - uses: actions/setup-python@v5
         with:
-<<<<<<< HEAD
           python-version: "3.13"
-=======
-          python-version: '3.11'
->>>>>>> 989e4425
 
       - name: Install dependencies
         run: pip install pandas matplotlib seaborn numpy scipy
