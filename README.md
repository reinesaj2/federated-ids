# Federated IDS Demo (Flower + PyTorch)

Federated learning demo using [Flower](https://flower.dev) for orchestration and PyTorch for local training.
Supports synthetic and real IDS datasets (CIC-IDS2017, UNSW-NB15) with preprocessing (scaling and one‑hot encoding)
and non‑IID partitioning (IID, Dirichlet, protocol). Includes robust aggregation implementations (Median, Krum, simplified Bulyan) and FedProx algorithm comparison.

## Table of Contents

1. Prerequisites (what you need installed)
2. One‑command verification (recommended first run)
3. Manual Quickstart (server + two clients)
4. Expected output (so you know it worked)
5. Reproducibility & logging (seeds, logs, plots)
6. Algorithm comparison (FedAvg vs FedProx)
7. Real datasets (UNSW‑NB15, CIC‑IDS2017)
<<<<<<< HEAD
8. Troubleshooting (common errors and fixes)
9. Project structure
10. Notes on privacy/robustness scaffolding
11. D2 Runbook (experiment workflow & artifact map)
=======
8. **Experimental Results & Performance Analysis**
9. **Visualization Gallery & Plot References**
10. **Quick Links to Analysis & Results**
11. Troubleshooting (common errors and fixes)
12. Project structure
13. Notes on privacy/robustness scaffolding
>>>>>>> 33aa8957

---

## 1) Prerequisites

- macOS or Linux (Windows works via WSL2).
- Python 3.10–3.12 recommended (CPU‑only is fine). Check with:
  ```bash
  python3 --version
  ```
- Enough disk for datasets (optional demos use a 10% UNSW sample).

Clone or open the project folder. In what follows, replace <ABS_PATH> with your absolute path:
`/Users/you/Documents/Thesis/federated-ids`.

---

## 2) One‑command verification (recommended)

This runs the server and two synthetic clients twice on two ports, and checks reproducibility. It creates `.verify_logs/`.

```bash
cd <ABS_PATH>
python3 -m venv .venv
source .venv/bin/activate
python -m pip install -U pip setuptools wheel
python -m pip install -r requirements.txt

export PORT_MAIN=8099 PORT_ALT=8100 ROUNDS=2 TIMEOUT_SECS=30 SEED=42
bash scripts/verify_readme.sh
```

You should see “All checks passed”. If this completes, you’re ready to demo.

---

## 3) Manual Quickstart (server + two clients)

Run everything from the project root. Use three terminals (one for server, two for clients).

### 3.1 Create and activate a virtual environment (if not already done)

```bash
cd <ABS_PATH>
python3 -m venv .venv
source .venv/bin/activate
python -m pip install -U pip setuptools wheel
python -m pip install -r requirements.txt
```

### 3.2 Start the Flower server (FedAvg, 2 rounds)

```bash
export SEED=42
python server.py --rounds 2 --aggregation fedavg --server_address 127.0.0.1:8099
```

Notes:

- Deprecation warnings about `start_server`/`start_client` are expected on flwr==1.21.0.
- If port 8099 is busy, choose another (e.g., 8100) and use it for both server and clients.

### 3.3 Start two synthetic clients (in two new terminals)

Terminal B:

```bash
cd <ABS_PATH>
source .venv/bin/activate
python client.py --server_address 127.0.0.1:8099 --dataset synthetic --samples 2000 --features 20 --seed 42 --client_id 0 --num_clients 2
```

Terminal C:

```bash
cd <ABS_PATH>
source .venv/bin/activate
python client.py --server_address 127.0.0.1:8099 --dataset synthetic --samples 2000 --features 20 --seed 42 --client_id 1 --num_clients 2
```

The server will run 2 rounds and then print a summary and exit.

---

## 4) Expected output

On the server terminal, a successful 2‑round run ends with output similar to:

```
INFO :      [SUMMARY]
INFO :      Run finished 2 round(s) in ~6-8s
INFO :          History (loss, distributed):
INFO :                  round 1: 0.047... (varies by seed)
INFO :                  round 2: 0.041... (varies by seed)
INFO :          History (metrics, distributed, evaluate):
INFO :          {'accuracy': [(1, 0.98), (2, 0.975)]} (varies by seed)
```

On each client terminal, you'll see lines such as:

```
[Client X] Logging metrics to: ./logs/client_X_metrics.csv
[Data] Train samples=1600, class_counts={0: 800, 1: 800}; Test samples=400, class_counts={0: 200, 1: 200}
[Client X] Model validation passed: out_features=2, num_classes_global=2
[Client X] Label histogram: {"0": 1016, "1": 984} (varies by partitioning)
```

**Note**: Exact values will vary based on random seed and data partitioning, but the structure should be identical.

---

## 5) Reproducibility, logs, and plots

- Reproducibility: set `SEED` on the server and `--seed` on clients. Example:
  ```bash
  export SEED=42
  python server.py --rounds 2
  python client.py --seed 42 ...
  ```
- Logs: CSV files are written to `./logs/` (e.g., `metrics.csv`, `client_0_metrics.csv`).
- Plots: generate figures from any run directory that contains CSVs:

  ```bash
  # Create output directory
  mkdir -p ./runs/smoke_metrics

  # Server + client plots → saves PNGs to output directory
  python scripts/plot_metrics.py --run_dir ./logs --output_dir ./runs/smoke_metrics

  # JSON summary of client metrics
  python scripts/summarize_metrics.py --run_dir ./logs --output ./runs/smoke_metrics/summary.json
  ```

**Important**: If plotting fails with "Expected X fields, saw Y" error, clean logs between different demo runs:

```bash
rm -rf logs/; mkdir logs
```

---

## 6) Algorithm comparison (FedAvg vs FedProx)

Test the FedProx algorithm with proximal regularization to improve convergence on non-IID data:

### Single comparison

```bash
# Clean logs and run FedAvg baseline
rm -rf logs/; mkdir logs
export SEED=42
python server.py --rounds 3 --aggregation fedavg --server_address 127.0.0.1:8099 &
python client.py --server_address 127.0.0.1:8099 --dataset synthetic --samples 2000 --features 20 --seed 42 --client_id 0 --num_clients 2 --fedprox_mu 0.0 &
python client.py --server_address 127.0.0.1:8099 --dataset synthetic --samples 2000 --features 20 --seed 42 --client_id 1 --num_clients 2 --fedprox_mu 0.0 &
wait

# Run FedProx with regularization
python server.py --rounds 3 --aggregation fedavg --server_address 127.0.0.1:8098 &
python client.py --server_address 127.0.0.1:8098 --dataset synthetic --samples 2000 --features 20 --seed 42 --client_id 0 --num_clients 2 --fedprox_mu 0.01 &
python client.py --server_address 127.0.0.1:8098 --dataset synthetic --samples 2000 --features 20 --seed 42 --client_id 1 --num_clients 2 --fedprox_mu 0.01 &
wait
```

### Matrix comparison script

```bash
# Test multiple α (non-IID levels) and μ (regularization strengths)
export ALPHA_VALUES="0.1,0.5" MU_VALUES="0.0,0.01,0.1" ROUNDS=5 LOGDIR="./fedprox_comparison"
bash scripts/compare_fedprox_fedavg.sh

# Generate analysis plots and thesis tables
python scripts/analyze_fedprox_comparison.py --artifacts_dir ./fedprox_comparison --output_dir ./fedprox_analysis
```

**Parameters**:

- `--fedprox_mu 0.0`: Standard FedAvg (no regularization)
- `--fedprox_mu 0.01`: Light FedProx regularization
- `--fedprox_mu 0.1`: Strong FedProx regularization

---

## 6.5) Personalization: Client-level model adaptation

After federated training completes, each client can optionally fine-tune the global model on its local data to improve local performance. This is useful in heterogeneous (non-IID) environments where each client has unique traffic patterns.

### Enable personalization

```bash
# Run FL training with 2 local epochs, then 3 personalization epochs
python server.py --rounds 5 --aggregation fedavg --server_address 127.0.0.1:8099 &
python client.py --server_address 127.0.0.1:8099 --dataset synthetic --samples 2000 --features 20 --seed 42 --client_id 0 --num_clients 2 --local_epochs 2 --personalization_epochs 3 &
python client.py --server_address 127.0.0.1:8099 --dataset synthetic --samples 2000 --features 20 --seed 42 --client_id 1 --num_clients 2 --local_epochs 2 --personalization_epochs 3 &
wait
```

**Key points:**

- Personalization happens **after** each FL round, locally on the client
- The **global model weights** are sent back to the server (personalized weights stay local)
- Each client logs both global and personalized performance metrics
- Useful for non-IID data where clients have different data distributions

### Metrics logged

When `--personalization_epochs > 0` and `D2_EXTENDED_METRICS=1`, client CSVs include:

- `macro_f1_global`: F1 score of global model before personalization
- `macro_f1_personalized`: F1 score after local fine-tuning
- `benign_fpr_global`: False positive rate of global model
- `benign_fpr_personalized`: False positive rate after personalization
- `personalization_gain`: Improvement from personalization (`personalized - global`)

### Example: Compare with and without personalization

```bash
rm -rf logs/; mkdir logs

# Baseline: No personalization
export SEED=42 D2_EXTENDED_METRICS=1
python server.py --rounds 3 --aggregation fedavg --server_address 127.0.0.1:8099 &
python client.py --server_address 127.0.0.1:8099 --dataset synthetic --samples 2000 --features 20 --seed 42 --client_id 0 --num_clients 2 --partition_strategy dirichlet --dirichlet_alpha 0.1 --personalization_epochs 0 &
python client.py --server_address 127.0.0.1:8099 --dataset synthetic --samples 2000 --features 20 --seed 42 --client_id 1 --num_clients 2 --partition_strategy dirichlet --dirichlet_alpha 0.1 --personalization_epochs 0 &
wait

# With personalization
python server.py --rounds 3 --aggregation fedavg --server_address 127.0.0.1:8098 &
python client.py --server_address 127.0.0.1:8098 --dataset synthetic --samples 2000 --features 20 --seed 42 --client_id 0 --num_clients 2 --partition_strategy dirichlet --dirichlet_alpha 0.1 --personalization_epochs 3 &
python client.py --server_address 127.0.0.1:8098 --dataset synthetic --samples 2000 --features 20 --seed 42 --client_id 1 --num_clients 2 --partition_strategy dirichlet --dirichlet_alpha 0.1 --personalization_epochs 3 &
wait

# Compare metrics
cat logs/client_0_metrics.csv | grep -v "^client_id" | cut -d',' -f29,30,33
# Columns: macro_f1_global, macro_f1_personalized, personalization_gain
```

### When personalization helps

Personalization shows **positive gains** when:

1. **Highly heterogeneous clients** (use `--dirichlet_alpha 0.05` or lower)
2. **Protocol-based partitioning** where each client sees specific attack types
3. **Sufficient personalization epochs** (5-10 epochs recommended)
4. **Appropriate learning rate** (0.01-0.02 works well)
5. **Global model not fully converged** (room for local adaptation)

**When to expect zero gains (this is correct behavior!):**

- IID data (`alpha=1.0` or uniform partitioning)
- Stratified train/test splits (maintains same class distribution)
- Global model already achieves >95% F1

**Latest real-data experiments (2025-10-07):**

- `UNSW, α=0.1, 5 epochs, lr=0.01` → mean gain **+7.0%** (client 2: +17%)
- `UNSW, α=0.05, 10 epochs, lr=0.01` → skewed shard gain **+4.5%**, other shards already saturated
- `UNSW, α=1.0, 5 epochs, lr=0.01` → mean gain **+0.25%** (IID ≈ zero)
- `CIC sample` (single-class shards) → global and personalized F1 both **1.0** (no headroom)

Full tables and log paths are documented in `docs/personalization_investigation.md` (`logs_debug/`).

**Troubleshooting:**

```bash
# Enable debug logging to diagnose zero-gain issues
export DEBUG_PERSONALIZATION=1
python client.py --personalization_epochs 5 ...

# Expected output:
# [Client 0] Personalization R1: Starting with 5 epochs, global F1=0.7234, ...
# [Client 0] After epoch 1: weight_norm=5.5123, delta=0.002341
# [Client 0] Personalization results: global_F1=0.7234, personalized_F1=0.7456, gain=0.022200
#
# If gain < 0.001, you'll see:
# [Client 0] WARNING: Near-zero gain detected!
# Possible causes: (1) train/test same distribution, (2) insufficient epochs, (3) LR too low
```

**Diagnostic tools:**

```bash
# Analyze train/test data distributions
python scripts/analyze_data_splits.py --dataset unsw --data_path data/unsw/unsw_nb15_sample.csv --alpha 0.1

# Run comprehensive diagnostic experiments
python scripts/debug_personalization.py --dataset unsw --num_clients 3
```

See [docs/personalization_investigation.md](docs/personalization_investigation.md) for detailed investigation findings.

---

## 6.6) Multi-class attack detection

The framework supports multi-class attack detection (e.g., 8+ attack types) in addition to binary classification (BENIGN vs attack). Multi-class support enables per-attack-type performance analysis.

### Synthetic multi-class experiments

Use the `--num_classes` parameter to test multi-class scenarios:

```bash
# 8-class synthetic experiment (simulates DoS, DDoS, PortScan, etc.)
python server.py --rounds 5 --aggregation fedavg --server_address 127.0.0.1:8080 &

python client.py \
  --server_address 127.0.0.1:8080 \
  --dataset synthetic \
  --samples 2000 \
  --features 20 \
  --num_classes 8 \
  --client_id 0 \
  --num_clients 2 \
  --partition_strategy dirichlet \
  --alpha 0.1 &

python client.py \
  --server_address 127.0.0.1:8080 \
  --dataset synthetic \
  --samples 2000 \
  --features 20 \
  --num_classes 8 \
  --client_id 1 \
  --num_clients 2 \
  --partition_strategy dirichlet \
  --alpha 0.1 &

wait
```

### Per-class metrics

When using extended metrics (`D2_EXTENDED_METRICS=1`), the following per-class metrics are logged:

- **`f1_per_class_after`**: F1-score for each class (JSON format: `{"0": 0.92, "1": 0.88, ...}`)
- **`precision_per_class`**: Precision for each class
- **`recall_per_class`**: Recall for each class

Example:

```bash
export D2_EXTENDED_METRICS=1
# Run experiment as above, then inspect metrics
cat logs/client_0_metrics.csv | grep -v "^client_id" | cut -d',' -f13,14,15
# Columns: f1_per_class_after, precision_per_class, recall_per_class
```

### Real multi-class datasets

For CIC-IDS2017 and UNSW-NB15, `num_classes` is automatically detected from the dataset labels. No manual configuration needed.

```bash
# CIC-IDS2017 multi-class (8 attack types + BENIGN)
python client.py \
  --dataset cic \
  --data_path data/cic/cic_ids2017_multiclass.csv \
  --num_clients 3 \
  --client_id 0 \
  --partition_strategy dirichlet \
  --alpha 0.1

# num_classes automatically set to 9 (8 attacks + BENIGN)
```

---

## 7) Real datasets (UNSW‑NB15, CIC‑IDS2017)

Important rule: all clients connected to the same server must use the same dataset and preprocessing settings.
Do not mix synthetic with UNSW/CIC (or different feature configs) on the same server run, or you will get a
“state_dict size mismatch” error.

### 7.1 Lightweight samples shipped in-repo

Nightly CI consumes real UNSW-NB15 and CIC-IDS2017 slices that live under `datasets/real/*.csv.gz`.
To materialize them locally, run:

```bash
python scripts/setup_real_datasets.py
```

This inflates the archives into `data/unsw/unsw_nb15_sample.csv` and `data/cic/cic_ids2017_sample.csv`.
Feel free to regenerate larger or different samples with the helper scripts below—just remember to update the
archives if CI should pick them up.

### 7.2 UNSW‑NB15 (Dirichlet non‑IID; 3+ clients)

Prepare a fresh sample if you need a different size:

```bash
cd <ABS_PATH>
mkdir -p data/unsw
python scripts/prepare_unsw_sample.py \
  --input data/unsw/UNSW_NB15_training-set.csv \
  --output data/unsw/UNSW_NB15_training-set.sample.csv \
  --frac 0.10 --seed 42
```

---

## 8) Experimental Results & Performance Analysis

### Key Findings Summary

Our comprehensive evaluation across 5 experimental dimensions reveals:

- **Aggregation Methods**: All methods achieve high accuracy (99.8-100%), with Bulyan and Median showing lowest loss
- **Attack Resilience**: Robust methods maintain 77-94% accuracy under 30% Byzantine attacks vs 71% for FedAvg
- **Data Heterogeneity**: FedAvg performs consistently across all heterogeneity levels (α=0.1-1.0)
- **Personalization**: Local adaptation yields 3.5% average gain, with 6% improvement on CIC-IDS2017
- **Privacy-Utility**: Differential privacy (ε=0.5) reduces accuracy to 97% vs 100% baseline

*All metrics computed from 81 experimental runs with full traceability to source data.*

### Performance Comparison Tables

| Method | Accuracy | Loss | Attack Resilience | Data Source |
|--------|----------|------|-------------------|-------------|
| **FedAvg** | 0.998 ± 0.009 | 0.007 | Low | [runs/comp_fedavg_*](runs/) |
| **Krum** | 0.999 ± 0.000 | 0.007 | High | [runs/comp_krum_*](runs/) |
| **Bulyan** | 1.000 ± 0.000 | 0.002 | Very High | [runs/comp_bulyan_*](runs/) |
| **Median** | 1.000 ± 0.000 | 0.003 | High | [runs/comp_median_*](runs/) |

*Complete performance analysis with full traceability available in [PERFORMANCE_COMPARISON_TABLES.md](PERFORMANCE_COMPARISON_TABLES.md).*
*Note: All metrics computed from actual experimental data - F1 scores not available in current runs.*

### Experimental Dimensions

1. **Aggregation Comparison**: FedAvg vs Krum vs Bulyan vs Median
2. **Heterogeneity Impact**: IID vs Non-IID data (α=0.05-1.0)
3. **Attack Resilience**: Performance under 0-30% Byzantine clients
4. **Privacy-Utility Tradeoff**: Differential privacy with ε=0.1-10.0
5. **Personalization Benefits**: Local adaptation gains across scenarios

---

## 9) Visualization Gallery & Plot References

### Thesis Plots Directory

All publication-ready plots are organized in [`plots/thesis/`](plots/thesis/):

- **Latest Plots**: [`plots/thesis/2025-10-21/`](plots/thesis/2025-10-21/)
- **Heterogeneity Impact**: [`heterogeneity_comparison.png`](plots/thesis/2025-10-21/thesis-comparative/heterogeneity_comparison.png)
- **FedProx Analysis**: [`fedprox_heterogeneity_analysis.png`](plots/thesis/2025-10-21/thesis-comparative/fedprox_heterogeneity_analysis.png)

**Complete Plot Collection**:
- **Aggregation Comparison**: [`plots/thesis/2025-10-05/thesis-comparative/aggregation_comparison.png`](plots/thesis/2025-10-05/thesis-comparative/aggregation_comparison.png)
- **Attack Resilience**: [`plots/thesis/2025-10-05/thesis-comparative/attack_resilience.png`](plots/thesis/2025-10-05/thesis-comparative/attack_resilience.png)
- **Personalization Benefits**: [`plots/thesis/2025-10-20/thesis-comparative/personalization_benefit.png`](plots/thesis/2025-10-20/thesis-comparative/personalization_benefit.png)
- **Privacy-Utility Tradeoff**: [`plots/thesis/2025-10-20/thesis-comparative/privacy_utility.png`](plots/thesis/2025-10-20/thesis-comparative/privacy_utility.png)

### FedProx Analysis Plots

- **Performance Comparison**: [`analysis/fedprox_nightly/fedprox_performance_plots.png`](analysis/fedprox_nightly/fedprox_performance_plots.png)
- **Summary Data**: [`analysis/fedprox_nightly/fedprox_comparison_summary.json`](analysis/fedprox_nightly/fedprox_comparison_summary.json)
- **LaTeX Tables**: [`analysis/fedprox_nightly/fedprox_thesis_tables.tex`](analysis/fedprox_nightly/fedprox_thesis_tables.tex)

### Personalization Analysis

- **Gains Visualization**: [`analysis/personalization/personalization_gains_analysis.png`](analysis/personalization/personalization_gains_analysis.png)
- **Summary Statistics**: [`analysis/personalization/personalization_summary.json`](analysis/personalization/personalization_summary.json)
- **LaTeX Tables**: [`analysis/personalization/personalization_gains_table.tex`](analysis/personalization/personalization_gains_table.tex)

### Interactive Plot Browser

Browse all plots chronologically: [`plots/index.html`](plots/index.html)

---

## 10) Quick Links to Analysis & Results

### Experimental Data
- **Raw Results**: [`runs/`](runs/) - All experimental outputs with metrics
- **Analysis Scripts**: [`scripts/`](scripts/) - Plot generation and analysis tools
- **Documentation**: [`docs/`](docs/) - Detailed experimental methodology

### Key Analysis Files
- **Performance Tables**: [`PERFORMANCE_COMPARISON_TABLES.md`](PERFORMANCE_COMPARISON_TABLES.md)
- **FedProx Analysis**: [`analysis/fedprox_nightly/`](analysis/fedprox_nightly/)
- **Personalization Study**: [`analysis/personalization/`](analysis/personalization/)
- **Threat Model**: [`docs/threat_model.md`](docs/threat_model.md)

### Reproducibility
- **Experiment Configs**: All experiments use standardized configurations in `runs/*/config.json`
- **Seed Control**: All experiments use seeds 42, 43, 44 for reproducibility
- **Data Sources**: UNSW-NB15 (82k samples) and CIC-IDS2017 datasets

---

## 11) Troubleshooting

- **Deprecation warnings (Flower)**: you might see messages about `start_server`/`start_client` being deprecated.
  This demo targets flwr==1.21.0 and is known to work despite the warnings.

- **Address already in use**: change the port (e.g., to 8100) and pass the same port to the clients.

  ```bash
  # Find what is using the port 8099 (macOS/Linux)
  lsof -i :8099
  ```

- **CSV plotting errors** ("Expected X fields, saw Y"): Clean logs directory between different demo runs.

  ```bash
  rm -rf logs/; mkdir logs
  ```

  This happens when CSV files accumulate data from runs with different column structures.

- State dict size mismatch: all clients in a given run must use the same dataset and preprocessing
  (do not mix synthetic with UNSW/CIC in the same server run).

- File not found for dataset: verify your `--data_path` exists. If your file is `.gz`, decompress or
  pass the correct path.

- Plots not showing: this script saves `.png` files; no GUI needed. If you run headless and see backend errors,
  try: `export MPLBACKEND=Agg` before running plotting scripts.

- Permissions for scripts: if `verify_readme.sh` is not executable, run `chmod +x scripts/verify_readme.sh`.

- CPU vs GPU: no GPU required. Torch CPU build is sufficient for the demo.

---

## 12) Project structure

- `server.py` – Flower server with FedAvg and robust aggregation options (`median`, `krum`, simplified `bulyan`).
  - For `fedavg`, aggregation is sample‑size weighted; robust methods are intentionally unweighted.
- `client.py` – PyTorch `NumPyClient` with a small MLP; supports synthetic, UNSW‑NB15, and CIC‑IDS2017 datasets
  with IID/Dirichlet/protocol partitions. Includes FedProx proximal regularization via `--fedprox_mu`.
- `data_preprocessing.py` – CSV loaders, preprocessing (StandardScaler + OneHotEncoder), partitioning
  (iid/dirichlet/protocol), and DataLoader builders.
- `robust_aggregation.py` – Aggregation method enum and robust implementations (Median, Krum, simplified Bulyan).
- `scripts/verify_readme.sh` – Non‑interactive verification for automated demo sanity checks.
- `scripts/plot_metrics.py` – Generate server/client metric plots from CSV logs.
- `scripts/summarize_metrics.py` – Emit a compact JSON summary of client metrics.
- `scripts/compare_fedprox_fedavg.sh` – Matrix comparison script for FedAvg vs FedProx across different parameters.
- `scripts/analyze_fedprox_comparison.py` – Analysis tool for generating thesis-ready plots and LaTeX tables.
- `requirements.txt` – Python dependencies.

---

## 13) Privacy & robustness disclosure (D2 scope)

For a comprehensive threat model including adversary assumptions, attack scenarios, and defense mechanisms, see [docs/threat_model.md](docs/threat_model.md).

**Current implementation status:**

- Differential Privacy (scaffold): client‑side clipping with Gaussian noise applied to the model update
  before sending. This is not DP‑SGD and does not include privacy accounting.
- Secure Aggregation (stub): toggle provided and status logged, but updates are not cryptographically masked.
  Integration of secure summation/masking is planned for a later milestone.

---

## 11) D2 Runbook (experiment workflow & artifact map)

For reproducibility and advisor-facing documentation, this section provides an overview of the end-to-end workflow for running federated learning experiments.

### Quick Workflow

```
Preprocess → Run Experiments → Generate Plots → Summarize → Commit Artifacts
```

### Step 1: Preprocess Data
```bash
python scripts/setup_real_datasets.py
```

### Step 2: Run Experiments
```bash
# Automated comparative analysis (recommended)
python scripts/comparative_analysis.py \
  --dimension heterogeneity \
  --dataset unsw \
  --output_dir results/comparative_analysis/unsw
```

Available dimensions: `aggregation`, `attack`, `heterogeneity`, `heterogeneity_fedprox`, `privacy`, `personalization`

### Step 3: Generate Plots
```bash
python scripts/generate_thesis_plots.py \
  --dimension heterogeneity \
  --runs_dir runs \
  --output_dir results/thesis_plots/heterogeneity
```

### Step 4: Summarize Results
```bash
python scripts/summarize_metrics.py \
  --run_dir runs/comp_fedavg_alpha0.1_adv0_dp0_pers0_seed42 \
  --output runs/comp_fedavg_alpha0.1_adv0_dp0_pers0_seed42/summary.json
```

### Artifact Structure

Each experiment run creates a directory `runs/comp_{config}/` containing:
- `config.json` - Experiment configuration
- `metrics.csv` - Server-level metrics per round
- `client_N_metrics.csv` - Per-client metrics per round
- `summary.json` - Aggregated statistics (generated post-run)
- `*.log` - Execution logs

### Detailed Documentation

For complete workflow details, artifact specifications, CI/CD instructions, and troubleshooting, see [docs/d2_runbook.md](docs/d2_runbook.md).<|MERGE_RESOLUTION|>--- conflicted
+++ resolved
@@ -13,19 +13,13 @@
 5. Reproducibility & logging (seeds, logs, plots)
 6. Algorithm comparison (FedAvg vs FedProx)
 7. Real datasets (UNSW‑NB15, CIC‑IDS2017)
-<<<<<<< HEAD
-8. Troubleshooting (common errors and fixes)
-9. Project structure
-10. Notes on privacy/robustness scaffolding
-11. D2 Runbook (experiment workflow & artifact map)
-=======
 8. **Experimental Results & Performance Analysis**
 9. **Visualization Gallery & Plot References**
 10. **Quick Links to Analysis & Results**
-11. Troubleshooting (common errors and fixes)
-12. Project structure
-13. Notes on privacy/robustness scaffolding
->>>>>>> 33aa8957
+11. D2 Runbook (experiment workflow & artifact map)
+12. Troubleshooting (common errors and fixes)
+13. Project structure
+14. Notes on privacy/robustness scaffolding
 
 ---
 
