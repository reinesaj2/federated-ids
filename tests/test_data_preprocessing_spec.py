--- conflicted
+++ resolved
@@ -9,11 +9,8 @@
     dirichlet_partition,
     fit_preprocessor_global,
     load_cic_ids2017,
-<<<<<<< HEAD
     load_unsw_nb15,
-=======
     numpy_to_loaders,
->>>>>>> 989e4425
     prepare_partitions_from_dataframe,
     protocol_partition,
     transform_with_preprocessor,
@@ -151,7 +148,6 @@
     assert label_col == "Label"
 
 
-<<<<<<< HEAD
 def test_load_unsw_nb15_binary_classification_maps_numeric_labels(tmp_path):
     benign_label = 0
     attack_label = 1
@@ -193,7 +189,6 @@
     assert label_col == "Label"
     assert set(loaded_df[label_col].unique()) == {"BENIGN", "ATTACK"}
     assert (loaded_df[label_col] == "BENIGN").sum() == 2
-=======
 def test_numpy_to_loaders_supports_sparse_feature_matrix(monkeypatch):
     monkeypatch.setenv("OHE_SPARSE", "1")
 
@@ -261,5 +256,4 @@
 
     dense_test_set = set(tuple(row.tolist()) for row in test_x_dense)
     sparse_test_set = set(tuple(row.tolist()) for row in test_x_sparse)
-    assert dense_test_set == sparse_test_set
->>>>>>> 989e4425
+    assert dense_test_set == sparse_test_set