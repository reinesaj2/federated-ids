import argparse
import logging
import os
import random
import hashlib
from typing import List, Tuple, Optional

import flwr as fl
import numpy as np
import torch
from torch import nn
from torch.utils.data import DataLoader
from sklearn.metrics import (
    f1_score,
    precision_score,
    recall_score,
    precision_recall_curve,
    average_precision_score,
)

from data_preprocessing import (
    create_synthetic_classification_loaders,
    load_unsw_nb15,
    load_cic_ids2017,
    prepare_partitions_from_dataframe,
    numpy_to_loaders,
)
from client_metrics import (
    ClientMetricsLogger,
    ClientFitTimer,
    calculate_weight_norms,
    calculate_weight_update_norm,
    analyze_data_distribution,
    create_label_histogram_json,
)
from privacy_accounting import compute_epsilon
from logging_utils import configure_logging, get_logger


DEFAULT_CLIENT_LR = 1e-3
DEFAULT_WEIGHT_DECAY = 1e-4


class DPAccountant:
    """Simple DP accountant wrapper for testing and epsilon estimation.

    Tracks the number of DP steps and can estimate epsilon using
    privacy_accounting.compute_epsilon.
    """

    def __init__(self, delta: float = 1e-5) -> None:
        self.steps = 0
        self.delta = float(delta)

    def step(self, *, noise_multiplier: float, sample_rate: float) -> None:  # noqa: ARG002
        self.steps += 1

    def get_epsilon(self, *, noise_multiplier: float, sample_rate: float) -> float:
        return float(
            compute_epsilon(
                noise_multiplier=noise_multiplier,
                delta=self.delta,
                num_steps=self.steps,
                sample_rate=sample_rate,
            )
        )


def create_adamw_optimizer(
    parameters, lr: float, weight_decay: float = DEFAULT_WEIGHT_DECAY
) -> torch.optim.Optimizer:
    return torch.optim.AdamW(parameters, lr=lr, weight_decay=weight_decay)


def set_global_seed(seed: int) -> None:
    random.seed(seed)
    np.random.seed(seed)
    torch.manual_seed(seed)


class SimpleNet(nn.Module):
    def __init__(self, num_features: int, num_classes: int = 2) -> None:
        super().__init__()
        self.net = nn.Sequential(
            nn.Linear(num_features, 64),
            nn.ReLU(),
            nn.Linear(64, 32),
            nn.ReLU(),
            nn.Linear(32, num_classes),
        )

    def forward(self, x: torch.Tensor) -> torch.Tensor:
        return self.net(x)


def get_parameters(model: nn.Module) -> List[np.ndarray]:
    return [p.detach().cpu().numpy() for _, p in model.state_dict().items()]


def set_parameters(model: nn.Module, parameters: List[np.ndarray]) -> None:
    state_dict = model.state_dict()
    new_state_dict = {}
    for (name, old_tensor), param in zip(state_dict.items(), parameters):
        new_state_dict[name] = torch.tensor(param, dtype=old_tensor.dtype)
    model.load_state_dict(new_state_dict, strict=True)


def train_epoch(
    model: nn.Module,
    loader: DataLoader,
    device: torch.device,
    lr: float,
    global_params: Optional[List[np.ndarray]] = None,
    fedprox_mu: float = 0.0,
    weight_decay: float = DEFAULT_WEIGHT_DECAY,
) -> float:
    model.train()
    criterion = nn.CrossEntropyLoss()
    optimizer = create_adamw_optimizer(model.parameters(), lr=lr, weight_decay=weight_decay)
    total_loss = 0.0
    num_batches = 0

    # Convert global parameters to tensors if FedProx is enabled
    global_tensors = None
    if fedprox_mu > 0.0 and global_params is not None:
        global_tensors = [
            torch.tensor(param, dtype=torch.float32).to(device)
            for param in global_params
        ]

    for xb, yb in loader:
        xb = xb.to(device)
        yb = yb.to(device)
        optimizer.zero_grad()
        preds = model(xb)
        loss = criterion(preds, yb)

        # Add FedProx proximal term: mu/2 * ||w - w_global||^2
        if fedprox_mu > 0.0 and global_tensors is not None:
            prox_term = torch.tensor(0.0, device=device)
            for param, global_param in zip(model.parameters(), global_tensors):
                prox_term += torch.sum((param - global_param) ** 2)
            loss = loss + (fedprox_mu / 2.0) * prox_term

        loss.backward()
        optimizer.step()
        total_loss += loss.item()
        num_batches += 1
    return total_loss / max(num_batches, 1)


def evaluate(
    model: nn.Module, loader: DataLoader, device: torch.device
) -> Tuple[float, float, np.ndarray, np.ndarray]:
    model.eval()
    criterion = nn.CrossEntropyLoss()
    correct = 0
    total = 0
    total_loss = 0.0
    probs_list = []
    labels_list = []
    with torch.no_grad():
        for xb, yb in loader:
            xb = xb.to(device)
            yb = yb.to(device)
            preds = model(xb)
            loss = criterion(preds, yb)
            total_loss += loss.item()
            pred_labels = preds.argmax(dim=1)
            correct += (pred_labels == yb).sum().item()
            total += yb.size(0)
            # store softmax probabilities and labels
            probs = torch.softmax(preds, dim=1).detach().cpu().numpy()
            probs_list.append(probs)
            labels_list.append(yb.detach().cpu().numpy())
    avg_loss = total_loss / max(len(loader), 1)
    acc = correct / max(total, 1)
    if probs_list:
        all_probs = np.concatenate(probs_list, axis=0)
        all_labels = np.concatenate(labels_list, axis=0)
    else:
        all_probs = np.zeros((0, 0), dtype=np.float32)
        all_labels = np.zeros((0,), dtype=np.int64)
    return float(avg_loss), float(acc), all_probs, all_labels


def _select_tau_for_target_fpr(
    y_true_val: np.ndarray,
    attack_probs_val: np.ndarray,
    thresholds: np.ndarray,
    target_fpr: float,
) -> float:
    """
    Select threshold tau to achieve target FPR on benign class.

    Args:
        y_true_val: Binary labels on validation set (0=benign, 1=attack)
        attack_probs_val: P(attack) scores on validation set
        thresholds: Candidate thresholds from precision_recall_curve
        target_fpr: Desired false positive rate (e.g., 0.10)

    Returns:
        Threshold tau achieving closest FPR to target
    """
    best_tau = 0.5
    best_fpr_diff = float("inf")

    for tau in thresholds:
        y_pred_val = (attack_probs_val >= tau).astype(int)
        benign_mask_val = y_true_val == 0

        if benign_mask_val.sum() == 0:
            continue

        fp_val = ((y_pred_val == 1) & benign_mask_val).sum()
        tn_val = ((y_pred_val == 0) & benign_mask_val).sum()
        fpr_val = fp_val / max(fp_val + tn_val, 1)
        fpr_diff = abs(fpr_val - target_fpr)

        if fpr_diff < best_fpr_diff:
            best_fpr_diff = fpr_diff
            best_tau = float(tau)

    return best_tau


def _select_tau_for_max_f1(
    precision: np.ndarray, recall: np.ndarray, thresholds: np.ndarray
) -> float:
    """
    Select threshold tau to maximize F1 score.

    Args:
        precision: Precision values from precision_recall_curve
        recall: Recall values from precision_recall_curve
        thresholds: Candidate thresholds from precision_recall_curve

    Returns:
        Threshold tau maximizing F1 score
    """
    denom = np.maximum(precision + recall, 1e-12)
    f1_curve = 2 * precision * recall / denom

    if f1_curve.size == 0:
        return 0.5

    best_idx = int(np.argmax(f1_curve))
    # precision_recall_curve returns thresholds of length len(precision)-1
    tau_idx = max(0, min(best_idx - 1, thresholds.size - 1))
    return float(thresholds[tau_idx])


def select_threshold_tau(
    y_true_val: np.ndarray,
    attack_probs_val: np.ndarray,
    tau_mode: str,
    target_fpr: float,
) -> float:
    """
    Select threshold tau on validation set based on mode.

    Args:
        y_true_val: Binary labels on validation set (0=benign, 1=attack)
        attack_probs_val: P(attack) scores on validation set
        tau_mode: "low_fpr" (target FPR) or "max_f1" (maximize F1)
        target_fpr: Target false positive rate for low_fpr mode

    Returns:
        Selected threshold tau in [0, 1]
    """
    if attack_probs_val.size == 0:
        return 0.5

    # Compute PR curve on validation subset
    precision, recall, thresholds = precision_recall_curve(y_true_val, attack_probs_val)

    if thresholds.size == 0:
        return 0.5

    if tau_mode == "low_fpr":
        return _select_tau_for_target_fpr(
            y_true_val, attack_probs_val, thresholds, target_fpr
        )
    else:  # max_f1 mode
        return _select_tau_for_max_f1(precision, recall, thresholds)


class TorchClient(fl.client.NumPyClient):
    def __init__(
        self,
        model: nn.Module,
        train_loader: DataLoader,
        test_loader: DataLoader,
        device: torch.device,
        metrics_logger: ClientMetricsLogger,
        fit_timer: ClientFitTimer,
        data_stats: dict,
        runtime_config: dict,
    ) -> None:
        self.model = model
        self.train_loader = train_loader
        self.test_loader = test_loader
        self.device = device
        self.metrics_logger = metrics_logger
        self.fit_timer = fit_timer
        self.data_stats = data_stats
        self.model.to(self.device)
        self.round_num = 0
        self.runtime_config = runtime_config

    def get_parameters(self, config):
        return get_parameters(self.model)

    def fit(self, parameters, config):
        self.round_num += 1

        # Get training hyperparameters
        epochs = int(config.get("epoch", self.runtime_config.get("local_epochs", 1)))
        lr = float(config.get("lr", self.runtime_config.get("lr", DEFAULT_CLIENT_LR)))
        weight_decay = float(
            config.get(
                "weight_decay", self.runtime_config.get("weight_decay", DEFAULT_WEIGHT_DECAY)
            )
        )
        batch_size = self.train_loader.batch_size or 32

        # Set initial parameters and capture before metrics
        set_parameters(self.model, parameters)
        weights_before = get_parameters(self.model)

        # Evaluate before training (optional - can be slow)
        loss_before, acc_before = None, None
        macro_f1_before = None
        try:
            if len(self.test_loader.dataset) > 0:
                loss_before, acc_before, probs_before, labels_before = evaluate(
                    self.model, self.test_loader, self.device
                )
                # macro-F1 from hard predictions
                if probs_before.size > 0:
                    preds_before = np.argmax(probs_before, axis=1)
                    macro_f1_before = float(
                        f1_score(labels_before, preds_before, average="macro")
                    )
        except Exception:
            # Skip evaluation if it fails (e.g., empty test set)
            pass

        weight_norm_before = calculate_weight_norms(weights_before)

        # Time the training
        with self.fit_timer.time_fit():
            epochs_completed = 0
            for epoch in range(epochs):
                mode = str(self.runtime_config.get("adversary_mode", "none"))
                if mode == "grad_ascent":
                    # Perform gradient ascent by negating the loss
                    self.model.train()
                    criterion = torch.nn.CrossEntropyLoss()
                    optimizer = create_adamw_optimizer(
                        self.model.parameters(), lr=lr, weight_decay=weight_decay
                    )

                    # Get FedProx parameters (server config takes precedence)
                    fedprox_mu = float(config.get("fedprox_mu", self.runtime_config.get("fedprox_mu", 0.0)))
                    global_tensors = None
                    if fedprox_mu > 0.0:
                        global_tensors = [
                            torch.tensor(param, dtype=torch.float32).to(self.device)
                            for param in parameters
                        ]

                    for xb, yb in self.train_loader:
                        xb = xb.to(self.device)
                        yb = yb.to(self.device)
                        optimizer.zero_grad()
                        preds = self.model(xb)
                        loss = -criterion(preds, yb)

                        # Add FedProx proximal term (even for adversarial training)
                        if fedprox_mu > 0.0 and global_tensors is not None:
                            prox_term = 0.0
                            for param, global_param in zip(
                                self.model.parameters(), global_tensors
                            ):
                                prox_term += torch.sum((param - global_param) ** 2)
                            loss = loss + (fedprox_mu / 2.0) * prox_term

                        loss.backward()
                        
                        # Apply gradient clipping ONLY to adversarial clients
                        if mode in ["grad_ascent", "label_flip"]:
                            clip_factor = float(self.runtime_config.get("adversary_clip_factor", 2.0))
                            if clip_factor > 0:
                                torch.nn.utils.clip_grad_norm_(
                                    self.model.parameters(), 
                                    max_norm=clip_factor,
                                    norm_type=2.0
                                )
                        
                        optimizer.step()
                elif mode == "label_flip":
                    # Train on intentionally wrong labels: rotate class index by +1
                    self.model.train()
                    criterion = torch.nn.CrossEntropyLoss()
                    optimizer = create_adamw_optimizer(
                        self.model.parameters(), lr=lr, weight_decay=weight_decay
                    )
                    n_classes = max(int(self.data_stats.get("n_classes", 2)), 2)

                    # Get FedProx parameters (server config takes precedence)
                    fedprox_mu = float(config.get("fedprox_mu", self.runtime_config.get("fedprox_mu", 0.0)))
                    global_tensors = None
                    if fedprox_mu > 0.0:
                        global_tensors = [
                            torch.tensor(param, dtype=torch.float32).to(self.device)
                            for param in parameters
                        ]

                    for xb, yb in self.train_loader:
                        xb = xb.to(self.device)
                        yb = yb.to(self.device)
                        with torch.no_grad():
                            flipped = (yb + 1) % n_classes
                        optimizer.zero_grad()
                        preds = self.model(xb)
                        loss = criterion(preds, flipped)

                        # Add FedProx proximal term
                        if fedprox_mu > 0.0 and global_tensors is not None:
                            prox_term = 0.0
                            for param, global_param in zip(
                                self.model.parameters(), global_tensors
                            ):
                                prox_term += torch.sum((param - global_param) ** 2)
                            loss = loss + (fedprox_mu / 2.0) * prox_term

                        loss.backward()
                        
                        # Apply gradient clipping ONLY to adversarial clients
                        if mode in ["grad_ascent", "label_flip"]:
                            clip_factor = float(self.runtime_config.get("adversary_clip_factor", 2.0))
                            if clip_factor > 0:
                                torch.nn.utils.clip_grad_norm_(
                                    self.model.parameters(), 
                                    max_norm=clip_factor,
                                    norm_type=2.0
                                )
                        
                        optimizer.step()
                else:
                    fedprox_mu = float(self.runtime_config.get("fedprox_mu", 0.0))
                    train_epoch(
                        self.model,
                        self.train_loader,
                        self.device,
                        lr,
                        global_params=parameters if fedprox_mu > 0.0 else None,
                        fedprox_mu=fedprox_mu,
                        weight_decay=weight_decay,
                    )
                epochs_completed += 1

        # Capture after metrics
        weights_after = get_parameters(self.model)

        # Initialize DP metrics (None by default)
        dp_epsilon = None
        dp_delta = None
        dp_sigma = None
        dp_clip_norm = None
        dp_sample_rate = None
        dp_total_steps: Optional[int] = None

        # Differential Privacy: clip update and add Gaussian noise (if enabled)
        try:
            dp_enabled = bool(self.runtime_config.get("dp_enabled", False))
            if dp_enabled:
                clip = float(self.runtime_config.get("dp_clip", 1.0))
                noise_mult = float(self.runtime_config.get("dp_noise_multiplier", 0.0))
                sample_rate = float(self.runtime_config.get("dp_sample_rate", 1.0))
<<<<<<< HEAD
=======
                dp_sample_rate = sample_rate
>>>>>>> 3bf77dde
                # Build update (delta)
                deltas: List[np.ndarray] = [
                    wa - wb for wb, wa in zip(weights_before, weights_after)
                ]
                # Compute global L2 norm of concatenated delta
                flat = (
                    np.concatenate([d.reshape(-1) for d in deltas])
                    if deltas
                    else np.zeros(1, dtype=np.float32)
                )
                l2 = float(np.linalg.norm(flat))
                scale = 1.0
                if l2 > 0.0:
                    scale = min(1.0, clip / l2)
                clipped: List[np.ndarray] = [d * scale for d in deltas]
                # Noise scale
                sigma = noise_mult * clip
                # RNG seed prioritizes config seed, then env SEED, finally round number
                dp_seed = int(self.runtime_config.get("dp_seed", -1))
                if dp_seed < 0:
                    dp_seed = int(os.environ.get("SEED", "42"))
                rng = np.random.default_rng(dp_seed + self.round_num)
                noisy: List[np.ndarray] = [
                    c + rng.normal(loc=0.0, scale=sigma, size=c.shape).astype(c.dtype)
                    for c in clipped
                ]
                # Reconstruct noisy weights as weights_before + noisy_delta
                weights_after = [wb + nd for wb, nd in zip(weights_before, noisy)]

                # Compute epsilon privacy budget for this round
<<<<<<< HEAD
                dp_delta = float(self.runtime_config.get("dp_delta", 1e-5))
                # Use DPAccountant to track steps and compute epsilon
                accountant = DPAccountant(delta=dp_delta)
                accountant.step(noise_multiplier=noise_mult, sample_rate=sample_rate)
                dp_epsilon = accountant.get_epsilon(
                    noise_multiplier=noise_mult, sample_rate=sample_rate
=======
                dp_delta = 1e-5  # Standard delta for (epsilon, delta)-DP
                dp_epsilon = compute_epsilon(
                    noise_multiplier=noise_mult,
                    delta=dp_delta,
                    num_steps=self.round_num,  # Cumulative across rounds
                    sample_rate=sample_rate,
>>>>>>> 3bf77dde
                )
                dp_sigma = noise_mult
                dp_clip_norm = clip
                dp_total_steps = self.round_num
        except Exception:
            # Fail-open: if DP step errors, proceed with original weights_after
            pass
        weight_norm_after = calculate_weight_norms(weights_after)
        weight_update_norm = calculate_weight_update_norm(weights_before, weights_after)
        # Compute a simple gradient norm proxy: norm of (weights_after - weights_before) / lr
        grad_norm_l2 = None
        try:
            if lr > 0:
                scaled = [
                    (wa - wb) / lr for wb, wa in zip(weights_before, weights_after)
                ]
                grad_norm_l2 = calculate_weight_norms(scaled)
        except Exception:
            pass

        # Evaluate after training (optional)
        loss_after, acc_after = None, None
        macro_f1_after = None
        macro_f1_argmax = None
        benign_fpr_argmax = None
        f1_per_class_after_json = None
        precision_per_class_json = None
        recall_per_class_json = None
        fpr_after = None
        pr_auc_after = None
        threshold_tau = None
        f1_bin_tau = None
        benign_fpr_bin_tau = None
        tau_bin = None
        try:
            if len(self.test_loader.dataset) > 0:
                loss_after, acc_after, probs_after, labels_after = evaluate(
                    self.model, self.test_loader, self.device
                )
                if probs_after.size > 0:
                    preds_after = np.argmax(probs_after, axis=1)
                    macro_f1_after = float(
                        f1_score(labels_after, preds_after, average="macro")
                    )
                    # Argmax metrics
                    macro_f1_argmax = macro_f1_after
                    benign_idx = 0
                    if np.sum(labels_after == benign_idx) > 0:
                        benign_recall = float(
                            np.sum(
                                (labels_after == benign_idx)
                                & (preds_after == benign_idx)
                            )
                        ) / float(np.sum(labels_after == benign_idx))
                        benign_fpr_argmax = float(max(0.0, 1.0 - benign_recall))
                    # Per-class F1
                    num_classes = probs_after.shape[1]
                    f1s = []
                    for c in range(num_classes):
                        f1s.append(
                            float(
                                f1_score(
                                    labels_after,
                                    preds_after,
                                    labels=list(range(num_classes)),
                                    average=None,
                                    zero_division=0,
                                )[c]
                            )
                        )
                    import json as _json

                    f1_per_class_after_json = _json.dumps(
                        {str(i): f for i, f in enumerate(f1s)}
                    )
                    # Per-class Precision
                    precisions = []
                    for c in range(num_classes):
                        precisions.append(
                            float(
                                precision_score(
                                    labels_after,
                                    preds_after,
                                    labels=list(range(num_classes)),
                                    average=None,
                                    zero_division=0,
                                )[c]
                            )
                        )
                    precision_per_class_json = _json.dumps(
                        {str(i): p for i, p in enumerate(precisions)}
                    )
                    # Per-class Recall
                    recalls = []
                    for c in range(num_classes):
                        recalls.append(
                            float(
                                recall_score(
                                    labels_after,
                                    preds_after,
                                    labels=list(range(num_classes)),
                                    average=None,
                                    zero_division=0,
                                )[c]
                            )
                        )
                    recall_per_class_json = _json.dumps(
                        {str(i): r for i, r in enumerate(recalls)}
                    )
                    # BENIGN is class 0 by construction in preprocessing
                    if num_classes >= 2:
                        benign_idx = 0
                        benign_probs = probs_after[:, benign_idx]
                        # Attack-vs-BENIGN probabilities (1 - P(benign))
                        attack_probs = 1.0 - benign_probs
                        # PR-AUC (average precision) on full test
                        y_true_bin_full = (labels_after != benign_idx).astype(int)
                        pr_auc_after = float(
                            average_precision_score(y_true_bin_full, attack_probs)
                        )

                        # Select tau on validation subset based on mode
                        tau_mode = str(self.runtime_config.get("tau_mode", "low_fpr"))
                        target_fpr = float(self.runtime_config.get("target_fpr", 0.10))

                        n = attack_probs.shape[0]
                        if n > 1:
                            # Split into validation subset for tau selection
                            rng = np.random.default_rng(
                                int(os.environ.get("SEED", "42")) + self.round_num
                            )
                            n_val = max(1, int(0.4 * n))
                            val_idx = rng.choice(n, size=n_val, replace=False)
                            y_true_bin_val = y_true_bin_full[val_idx]
                            attack_probs_val = attack_probs[val_idx]

                            threshold_tau = select_threshold_tau(
                                y_true_bin_val, attack_probs_val, tau_mode, target_fpr
                            )
                        else:
                            threshold_tau = 0.5

                        tau_bin = threshold_tau

                        # Apply chosen tau to full test
                        y_pred_attack_full = (attack_probs >= threshold_tau).astype(int)
                        benign_mask_full = labels_after == benign_idx
                        fp = int(np.sum(y_pred_attack_full[benign_mask_full] == 1))
                        tn = int(np.sum(y_pred_attack_full[benign_mask_full] == 0))
                        fpr_after = float(fp / max(fp + tn, 1))
                        benign_fpr_bin_tau = fpr_after
                        # Binary F1 at tau on full test
                        from sklearn.metrics import f1_score as _f1_bin

                        f1_bin_tau = float(_f1_bin(y_true_bin_full, y_pred_attack_full))
        except Exception:
            pass

        # Get timing
        t_fit_ms = self.fit_timer.get_last_fit_time_ms()

        # Secure aggregation stub metadata
        secure_agg_enabled = bool(
            self.runtime_config.get("secure_aggregation", False)
            or os.environ.get("D2_SECURE_AGG", "0").lower() not in ("0", "false", "no", "")
        )
        secure_mask_checksum = None
        if secure_agg_enabled:
            checksum_src = f"{self.metrics_logger.client_id}-{self.round_num}-{os.environ.get('SEED','0')}"
            secure_mask_checksum = hashlib.sha256(checksum_src.encode("utf-8")).hexdigest()[:16]

        # Log metrics
        self.metrics_logger.log_round_metrics(
            round_num=self.round_num,
            dataset_size=self.data_stats["dataset_size"],
            n_classes=self.data_stats["n_classes"],
            loss_before=loss_before,
            acc_before=acc_before,
            loss_after=loss_after,
            acc_after=acc_after,
            macro_f1_before=macro_f1_before,
            macro_f1_after=macro_f1_after,
            macro_f1_argmax=macro_f1_argmax,
            benign_fpr_argmax=benign_fpr_argmax,
            f1_per_class_after_json=f1_per_class_after_json,
            precision_per_class_json=precision_per_class_json,
            recall_per_class_json=recall_per_class_json,
            fpr_after=fpr_after,
            pr_auc_after=pr_auc_after,
            threshold_tau=threshold_tau,
            f1_bin_tau=f1_bin_tau,
            benign_fpr_bin_tau=benign_fpr_bin_tau,
            tau_bin=tau_bin,
            seed=(
                int(os.environ.get("SEED", str(config.get("seed", 0))))
                if isinstance(config, dict)
                else None
            ),
            weight_norm_before=weight_norm_before,
            weight_norm_after=weight_norm_after,
            weight_update_norm=weight_update_norm,
            grad_norm_l2=grad_norm_l2,
            t_fit_ms=t_fit_ms,
            epochs_completed=epochs_completed,
            lr=lr,
            batch_size=batch_size,
            dp_epsilon=dp_epsilon,
            dp_delta=dp_delta,
            dp_sigma=dp_sigma,
            dp_clip_norm=dp_clip_norm,
<<<<<<< HEAD
            secure_aggregation=secure_agg_enabled,
            secure_aggregation_mask_checksum=secure_mask_checksum,
=======
            dp_sample_rate=dp_sample_rate,
            dp_total_steps=dp_total_steps,
>>>>>>> 3bf77dde
        )

        # Personalization: post-FL local fine-tuning (if enabled)
        personalization_epochs = int(
            self.runtime_config.get("personalization_epochs", 0)
        )

        # Early exit if personalization disabled or no test data
        if personalization_epochs == 0 or len(self.test_loader.dataset) == 0:
            num_examples = len(self.train_loader.dataset)
            raw_metrics = {
                "dp_enabled": bool(self.runtime_config.get("dp_enabled", False)),
                "dp_epsilon": dp_epsilon,
                "secure_aggregation": secure_agg_enabled,
            }
            metrics = {k: v for k, v in raw_metrics.items() if v is not None}
            return weights_after, num_examples, metrics

        # Save global model performance (already computed above)
        macro_f1_global = macro_f1_after
        benign_fpr_global = benign_fpr_bin_tau

        # Debug: Compute weight norm before personalization
        import os as _debug_os

        debug_enabled = _debug_os.environ.get("DEBUG_PERSONALIZATION", "0") == "1"
        weights_before_pers = get_parameters(self.model)
        if debug_enabled:
            norm_before = float(np.sqrt(sum(np.sum(w**2) for w in weights_before_pers)))
            cid = self.metrics_logger.client_id
            logging.getLogger("client").info(
                "personalization_start",
                extra={
                    "client_id": cid,
                    "round": self.round_num,
                    "epochs": personalization_epochs,
                    "global_f1": macro_f1_global,
                    "weight_norm": norm_before,
                    "train_size": len(self.train_loader.dataset),
                    "test_size": len(self.test_loader.dataset),
                },
            )
            # Preserve human-readable debug prints for tests and CLI
            print(
                f"[Client {cid}] Personalization R{self.round_num}: "
                f"Starting with {personalization_epochs} epochs, "
                f"global F1={macro_f1_global:.4f}, "
                f"weight_norm={norm_before:.4f}"
            )
            print(
                f"[Client {cid}] Train size: {len(self.train_loader.dataset)}, "
                f"Test size: {len(self.test_loader.dataset)}"
            )

        # Fine-tune on local train data
        for epoch_idx in range(personalization_epochs):
            train_epoch(
                self.model,
                self.train_loader,
                self.device,
                lr,
                global_params=None,
                fedprox_mu=0.0,
            )
            if debug_enabled and epoch_idx == 0:
                # Check if weights changed after first epoch
                weights_after_first = get_parameters(self.model)
                norm_after_first = float(
                    np.sqrt(sum(np.sum(w**2) for w in weights_after_first))
                )
                weight_delta = float(
                    np.sqrt(
                        sum(
                            np.sum((w1 - w2) ** 2)
                            for w1, w2 in zip(weights_after_first, weights_before_pers)
                        )
                    )
                )
                cid = self.metrics_logger.client_id
                logging.getLogger("client").info(
                    "personalization_epoch",
                    extra={
                        "client_id": cid,
                        "round": self.round_num,
                        "epoch": 1,
                        "weight_norm": norm_after_first,
                        "delta": weight_delta,
                    },
                )
                print(
                    f"[Client {cid}] After epoch 1: "
                    f"weight_norm={norm_after_first:.4f}, "
                    f"delta={weight_delta:.6f}"
                )

        # Evaluate personalized model
        try:
            _, _, probs_pers, labels_pers = evaluate(
                self.model, self.test_loader, self.device
            )

            macro_f1_personalized = None
            benign_fpr_personalized = None
            personalization_gain = None

            if probs_pers.size == 0:
                # No predictions, skip metrics
                pass
            else:
                preds_pers = np.argmax(probs_pers, axis=1)
                macro_f1_personalized = float(
                    f1_score(labels_pers, preds_pers, average="macro")
                )

                # Compute FPR for personalized model using same threshold
                if probs_pers.shape[1] >= 2 and threshold_tau is not None:
                    benign_idx = 0
                    benign_probs_pers = probs_pers[:, benign_idx]
                    attack_probs_pers = 1.0 - benign_probs_pers
                    y_pred_attack_pers = (attack_probs_pers >= threshold_tau).astype(
                        int
                    )
                    benign_mask_pers = labels_pers == benign_idx
                    fp_pers = int(np.sum(y_pred_attack_pers[benign_mask_pers] == 1))
                    tn_pers = int(np.sum(y_pred_attack_pers[benign_mask_pers] == 0))
                    benign_fpr_personalized = float(fp_pers / max(fp_pers + tn_pers, 1))

                # Compute improvement gain
                if macro_f1_global is not None and macro_f1_personalized is not None:
                    personalization_gain = macro_f1_personalized - macro_f1_global

                if debug_enabled:
                    cid = self.metrics_logger.client_id
                    logging.getLogger("client").info(
                        "personalization_results",
                        extra={
                            "client_id": cid,
                            "round": self.round_num,
                            "global_f1": macro_f1_global,
                            "personalized_f1": macro_f1_personalized,
                            "gain": personalization_gain,
                        },
                    )
                    print(
                        f"[Client {cid}] Personalization results: "
                        f"global_F1={macro_f1_global:.4f}, "
                        f"personalized_F1={macro_f1_personalized:.4f}, "
                        f"gain={personalization_gain:.6f}"
                    )
                    if abs(personalization_gain) < 0.001:
                        logging.getLogger("client").warning(
                            "personalization_low_gain",
                            extra={
                                "client_id": cid,
                                "round": self.round_num,
                                "hint": "Check distribution, epochs, learning rate",
                            },
                        )
                        print(
                            f"[Client {cid}] WARNING: Near-zero gain detected! "
                            f"Possible causes: (1) train/test same distribution, "
                            f"(2) insufficient personalization epochs, "
                            f"(3) learning rate too low"
                        )

            # Log personalization metrics
            self.metrics_logger.log_personalization_metrics(
                round_num=self.round_num,
                macro_f1_global=macro_f1_global,
                macro_f1_personalized=macro_f1_personalized,
                benign_fpr_global=benign_fpr_global,
                benign_fpr_personalized=benign_fpr_personalized,
                personalization_gain=personalization_gain,
            )
        except Exception as e:
            # If personalization evaluation fails, log warning but continue
            logging.getLogger("client").warning(
                "personalization_eval_failed", extra={"error": str(e)}
            )

        # CRITICAL: Restore global model weights before returning to server
        set_parameters(self.model, weights_after)

        num_examples = len(self.train_loader.dataset)
        metrics = {}
        return weights_after, num_examples, metrics

    def evaluate(self, parameters, config):
        set_parameters(self.model, parameters)
        loss, acc, _probs, _labels = evaluate(self.model, self.test_loader, self.device)
        num_examples = len(self.test_loader.dataset)
        return loss, num_examples, {"accuracy": acc}


def main() -> None:
    configure_logging()
    logger = get_logger("client")
    parser = argparse.ArgumentParser(description="Flower client for Federated IDS demo")
    parser.add_argument("--server_address", type=str, default="127.0.0.1:8080")
    parser.add_argument(
        "--dataset", type=str, default="synthetic", choices=["synthetic", "unsw", "cic"]
    )
    parser.add_argument(
        "--data_path", type=str, default="", help="Path to dataset CSV for unsw/cic"
    )
    parser.add_argument(
        "--partition_strategy",
        type=str,
        default="iid",
        choices=["iid", "dirichlet", "protocol"],
    )
    parser.add_argument("--num_clients", type=int, default=2)
    parser.add_argument(
        "--client_id", type=int, default=0, help="Client index in [0, num_clients)"
    )
    parser.add_argument(
        "--alpha", type=float, default=0.1, help="Dirichlet alpha for non-IID"
    )
    parser.add_argument(
        "--protocol_col",
        type=str,
        default="",
        help="Protocol column for protocol partitioning",
    )
    parser.add_argument(
        "--leakage_safe",
        action="store_true",
        help="Fit preprocessor on train-only and drop identifier/time-like columns",
    )
    parser.add_argument("--samples", type=int, default=2000)
    parser.add_argument("--features", type=int, default=20)
    parser.add_argument(
        "--num_classes",
        type=int,
        default=2,
        help="Number of classes for synthetic dataset (default: 2 for binary)",
    )
    parser.add_argument("--batch_size", type=int, default=64)
    parser.add_argument("--seed", type=int, default=42)
    parser.add_argument(
        "--adversary_mode",
        type=str,
        default="none",
        choices=["none", "label_flip", "grad_ascent"],
        help="Adversarial client behavior for robustness smoke tests",
    )
    parser.add_argument("--local_epochs", type=int, default=1)
    parser.add_argument("--lr", type=float, default=DEFAULT_CLIENT_LR)
    parser.add_argument(
        "--weight_decay",
        type=float,
        default=DEFAULT_WEIGHT_DECAY,
        help="AdamW weight decay for local optimizer",
    )
    parser.add_argument(
        "--fedprox_mu",
        type=float,
        default=0.01,
        help="FedProx proximal term coefficient (mu)",
    )
    parser.add_argument(
        "--secure_aggregation",
        action="store_true",
        help="Enable secure aggregation mode (stub toggle; no functional change)",
    )
    parser.add_argument(
        "--dp_enabled",
        action="store_true",
        help="Enable client-side DP (clip + Gaussian noise on updates)",
    )
    parser.add_argument(
        "--dp_clip",
        type=float,
        default=1.0,
        help="L2 clipping threshold for client update (DP)",
    )
    parser.add_argument(
        "--dp_noise_multiplier",
        type=float,
        default=0.0,
        help="Gaussian noise multiplier (sigma) relative to clip for DP",
    )
    parser.add_argument(
        "--dp_seed",
        type=int,
        default=-1,
        help="Optional DP RNG seed (defaults to SEED if < 0)",
    )
    parser.add_argument(
        "--tau_mode",
        type=str,
        default="low_fpr",
        choices=["low_fpr", "max_f1"],
        help="Threshold selection mode: low_fpr (target FPR) or max_f1 (maximize F1)",
    )
    parser.add_argument(
        "--target_fpr",
        type=float,
        default=0.10,
        help="Target false positive rate for low_fpr tau mode",
    )
    parser.add_argument(
        "--personalization_epochs",
        type=int,
        default=0,
        help="Number of local fine-tuning epochs after FL rounds for personalization (0=disabled)",
    )
    parser.add_argument(
        "--logdir",
        type=str,
        default="./logs",
        help="Directory for metrics logging",
    )
    args = parser.parse_args()

    set_global_seed(args.seed)

    device = torch.device(
        "mps"
        if torch.backends.mps.is_available()
        else ("cuda" if torch.cuda.is_available() else "cpu")
    )

    # Initialize metrics logging
    client_metrics_path = os.path.join(
        args.logdir, f"client_{args.client_id}_metrics.csv"
    )
    metrics_logger = ClientMetricsLogger(client_metrics_path, args.client_id)
    fit_timer = ClientFitTimer()
    logger.info(
        "metrics_init",
        extra={"client_id": args.client_id, "metrics_path": client_metrics_path},
    )

    if args.dataset == "synthetic":
        train_loader, test_loader = create_synthetic_classification_loaders(
            num_samples=args.samples,
            num_features=args.features,
            batch_size=args.batch_size,
            seed=args.seed,
            num_classes=args.num_classes,
        )
        model = SimpleNet(num_features=args.features, num_classes=args.num_classes)
        # Analyze data distribution for synthetic data
        synthetic_labels = np.random.randint(
            0, args.num_classes, size=args.samples
        )  # Approximate for metrics
        data_stats = analyze_data_distribution(synthetic_labels)
        label_hist_json = create_label_histogram_json(synthetic_labels)
        num_classes_global = args.num_classes
    else:
        if not args.data_path:
            raise SystemExit("--data_path is required for dataset unsw/cic")
        if args.dataset == "unsw":
            df, label_col, proto_col = load_unsw_nb15(args.data_path)
        else:
            df, label_col, proto_col = load_cic_ids2017(args.data_path)
        chosen_proto_col = args.protocol_col or (proto_col or "")
        pre, X_parts, y_parts, num_classes_global = prepare_partitions_from_dataframe(
            df=df,
            label_col=label_col,
            partition_strategy=args.partition_strategy,
            num_clients=args.num_clients,
            seed=args.seed,
            alpha=args.alpha,
            protocol_col=chosen_proto_col if chosen_proto_col else None,
            leakage_safe=bool(args.leakage_safe),
        )
        if args.client_id < 0 or args.client_id >= len(X_parts):
            raise SystemExit(f"client_id must be in [0, {len(X_parts)})")
        X_client = X_parts[args.client_id]
        y_client = y_parts[args.client_id]
        # Warn if shard contains only a single class
        if len(np.unique(y_client)) <= 1:
            logger.warning(
                "single_class_shard",
                extra={
                    "client_id": args.client_id,
                    "num_classes_global": num_classes_global,
                },
            )
        train_loader, test_loader = numpy_to_loaders(
            X_client, y_client, batch_size=args.batch_size, seed=args.seed
        )
        num_features = X_client.shape[1]
        model = SimpleNet(num_features=num_features, num_classes=num_classes_global)
        # Analyze actual data distribution
        data_stats = analyze_data_distribution(y_client)
        label_hist_json = create_label_histogram_json(y_client)

    # Model validation guard: assert output features match global num_classes
    model_output_features = None
    for name, module in model.named_modules():
        if (
            isinstance(module, torch.nn.Linear) and "net.4" in name
        ):  # Last layer of SimpleNet
            model_output_features = module.out_features
            break

    if model_output_features is None:
        # Fallback: inspect the last layer
        last_layer = list(model.modules())[-1]
        if isinstance(last_layer, torch.nn.Linear):
            model_output_features = last_layer.out_features

    if model_output_features is not None:
        assert model_output_features == num_classes_global, (
            f"Model output features ({model_output_features}) must match "
            f"global num_classes ({num_classes_global}). "
            f"Label distribution: {label_hist_json}"
        )
        logger.info(
            "model_validation",
            extra={
                "client_id": args.client_id,
                "out_features": model_output_features,
                "num_classes_global": num_classes_global,
            },
        )
        logger.info(
            "label_histogram",
            extra={"client_id": args.client_id, "histogram": label_hist_json},
        )
    else:
        logger.warning(
            "model_validation_skipped",
            extra={"client_id": args.client_id},
        )
        logger.info(
            "label_histogram",
            extra={"client_id": args.client_id, "histogram": label_hist_json},
        )

    client = TorchClient(
        model=model,
        train_loader=train_loader,
        test_loader=test_loader,
        device=device,
        metrics_logger=metrics_logger,
        fit_timer=fit_timer,
        data_stats=data_stats,
        runtime_config={
            "adversary_mode": args.adversary_mode,
            "local_epochs": args.local_epochs,
            "lr": args.lr,
            "weight_decay": float(
                os.environ.get("D2_WEIGHT_DECAY", str(args.weight_decay))
            ),
            "fedprox_mu": float(os.environ.get("D2_FEDPROX_MU", str(args.fedprox_mu))),
            # Privacy/robustness toggles
            "secure_aggregation": bool(
                args.secure_aggregation
                or os.environ.get("D2_SECURE_AGG", "0").lower()
                not in ("0", "false", "no", "")
            ),
            "dp_enabled": bool(
                args.dp_enabled
                or os.environ.get("D2_DP_ENABLED", "0").lower()
                not in ("0", "false", "no", "")
            ),
            "dp_clip": float(os.environ.get("D2_DP_CLIP", str(args.dp_clip))),
            "dp_noise_multiplier": float(
                os.environ.get("D2_DP_NOISE_MULTIPLIER", str(args.dp_noise_multiplier))
            ),
            "dp_seed": int(os.environ.get("D2_DP_SEED", str(args.dp_seed))),
            # Adversarial gradient clipping
            "adversary_clip_factor": float(os.environ.get("D2_ADVERSARY_CLIP_FACTOR", "2.0")),
            # Threshold selection
            "tau_mode": args.tau_mode,
            "target_fpr": args.target_fpr,
            # Personalization
            "personalization_epochs": args.personalization_epochs,
        },
    )

    fl.client.start_numpy_client(server_address=args.server_address, client=client)


if __name__ == "__main__":
    main()<|MERGE_RESOLUTION|>--- conflicted
+++ resolved
@@ -469,8 +469,6 @@
         dp_delta = None
         dp_sigma = None
         dp_clip_norm = None
-        dp_sample_rate = None
-        dp_total_steps: Optional[int] = None
 
         # Differential Privacy: clip update and add Gaussian noise (if enabled)
         try:
@@ -479,10 +477,7 @@
                 clip = float(self.runtime_config.get("dp_clip", 1.0))
                 noise_mult = float(self.runtime_config.get("dp_noise_multiplier", 0.0))
                 sample_rate = float(self.runtime_config.get("dp_sample_rate", 1.0))
-<<<<<<< HEAD
-=======
                 dp_sample_rate = sample_rate
->>>>>>> 3bf77dde
                 # Build update (delta)
                 deltas: List[np.ndarray] = [
                     wa - wb for wb, wa in zip(weights_before, weights_after)
@@ -513,25 +508,15 @@
                 weights_after = [wb + nd for wb, nd in zip(weights_before, noisy)]
 
                 # Compute epsilon privacy budget for this round
-<<<<<<< HEAD
                 dp_delta = float(self.runtime_config.get("dp_delta", 1e-5))
                 # Use DPAccountant to track steps and compute epsilon
                 accountant = DPAccountant(delta=dp_delta)
                 accountant.step(noise_multiplier=noise_mult, sample_rate=sample_rate)
                 dp_epsilon = accountant.get_epsilon(
                     noise_multiplier=noise_mult, sample_rate=sample_rate
-=======
-                dp_delta = 1e-5  # Standard delta for (epsilon, delta)-DP
-                dp_epsilon = compute_epsilon(
-                    noise_multiplier=noise_mult,
-                    delta=dp_delta,
-                    num_steps=self.round_num,  # Cumulative across rounds
-                    sample_rate=sample_rate,
->>>>>>> 3bf77dde
                 )
                 dp_sigma = noise_mult
                 dp_clip_norm = clip
-                dp_total_steps = self.round_num
         except Exception:
             # Fail-open: if DP step errors, proceed with original weights_after
             pass
@@ -738,13 +723,10 @@
             dp_delta=dp_delta,
             dp_sigma=dp_sigma,
             dp_clip_norm=dp_clip_norm,
-<<<<<<< HEAD
+            dp_sample_rate=dp_sample_rate,
+            dp_total_steps=dp_total_steps,
             secure_aggregation=secure_agg_enabled,
             secure_aggregation_mask_checksum=secure_mask_checksum,
-=======
-            dp_sample_rate=dp_sample_rate,
-            dp_total_steps=dp_total_steps,
->>>>>>> 3bf77dde
         )
 
         # Personalization: post-FL local fine-tuning (if enabled)
