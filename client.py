import argparse
import logging
import os
import random
from typing import List, Tuple, Optional

import flwr as fl
import numpy as np
import torch
from torch import nn
from torch.utils.data import DataLoader
from sklearn.metrics import (
    f1_score,
    precision_score,
    recall_score,
    precision_recall_curve,
    average_precision_score,
)

from data_preprocessing import (
    create_synthetic_classification_loaders,
    load_unsw_nb15,
    load_cic_ids2017,
    prepare_partitions_from_dataframe,
    numpy_to_loaders,
)
from client_metrics import (
    ClientMetricsLogger,
    ClientFitTimer,
    calculate_weight_norms,
    calculate_weight_update_norm,
    analyze_data_distribution,
    create_label_histogram_json,
)
from privacy_accounting import DPAccountant, compute_epsilon
from secure_aggregation import generate_mask_sequence, mask_updates
from logging_utils import configure_logging, get_logger


DEFAULT_CLIENT_LR = 1e-3
DEFAULT_WEIGHT_DECAY = 1e-4


def create_adamw_optimizer(parameters, lr: float, weight_decay: float = DEFAULT_WEIGHT_DECAY) -> torch.optim.Optimizer:
    return torch.optim.AdamW(parameters, lr=lr, weight_decay=weight_decay)


def set_global_seed(seed: int) -> None:
    random.seed(seed)
    np.random.seed(seed)
    torch.manual_seed(seed)


class SimpleNet(nn.Module):
    def __init__(self, num_features: int, num_classes: int = 2) -> None:
        super().__init__()
        self.net = nn.Sequential(
            nn.Linear(num_features, 64),
            nn.ReLU(),
            nn.Linear(64, 32),
            nn.ReLU(),
            nn.Linear(32, num_classes),
        )

    def forward(self, x: torch.Tensor) -> torch.Tensor:
        return self.net(x)


def get_parameters(model: nn.Module) -> List[np.ndarray]:
    return [p.detach().cpu().numpy() for _, p in model.state_dict().items()]


def set_parameters(model: nn.Module, parameters: List[np.ndarray]) -> None:
    state_dict = model.state_dict()
    new_state_dict = {}
    for (name, old_tensor), param in zip(state_dict.items(), parameters):
        new_state_dict[name] = torch.tensor(param, dtype=old_tensor.dtype)
    model.load_state_dict(new_state_dict, strict=True)


def train_epoch(
    model: nn.Module,
    loader: DataLoader,
    device: torch.device,
    lr: float,
    global_params: Optional[List[np.ndarray]] = None,
    fedprox_mu: float = 0.0,
    weight_decay: float = DEFAULT_WEIGHT_DECAY,
) -> Tuple[float, float]:
    model.train()
    criterion = nn.CrossEntropyLoss()
    optimizer = create_adamw_optimizer(model.parameters(), lr=lr, weight_decay=weight_decay)
    total_loss = 0.0
    total_grad_norm_sq = 0.0
    num_batches = 0

    # Convert global parameters to tensors if FedProx is enabled
    global_tensors = None
    if fedprox_mu > 0.0 and global_params is not None:
        global_tensors = [torch.tensor(param, dtype=torch.float32).to(device) for param in global_params]

    for xb, yb in loader:
        xb = xb.to(device)
        yb = yb.to(device)
        optimizer.zero_grad()
        preds = model(xb)
        loss = criterion(preds, yb)

        # Add FedProx proximal term: mu/2 * ||w - w_global||^2
        if fedprox_mu > 0.0 and global_tensors is not None:
            prox_term = torch.tensor(0.0, device=device)
            for param, global_param in zip(model.parameters(), global_tensors):
                prox_term += torch.sum((param - global_param) ** 2)
            loss = loss + (fedprox_mu / 2.0) * prox_term

        loss.backward()

        # Compute gradient norm before optimizer step
        grad_norm_sq = 0.0
        for param in model.parameters():
            if param.grad is not None:
                grad_norm_sq += torch.sum(param.grad**2).item()
        total_grad_norm_sq += grad_norm_sq

        optimizer.step()
        total_loss += loss.item()
        num_batches += 1

    avg_loss = total_loss / max(num_batches, 1)
    avg_grad_norm = np.sqrt(total_grad_norm_sq / max(num_batches, 1))
    return avg_loss, avg_grad_norm


def evaluate(model: nn.Module, loader: DataLoader, device: torch.device) -> Tuple[float, float, np.ndarray, np.ndarray]:
    model.eval()
    criterion = nn.CrossEntropyLoss()
    correct = 0
    total = 0
    total_loss = 0.0
    probs_list = []
    labels_list = []
    with torch.no_grad():
        for xb, yb in loader:
            xb = xb.to(device)
            yb = yb.to(device)
            preds = model(xb)
            loss = criterion(preds, yb)
            total_loss += loss.item()
            pred_labels = preds.argmax(dim=1)
            correct += (pred_labels == yb).sum().item()
            total += yb.size(0)
            # store softmax probabilities and labels
            probs = torch.softmax(preds, dim=1).detach().cpu().numpy()
            probs_list.append(probs)
            labels_list.append(yb.detach().cpu().numpy())
    avg_loss = total_loss / max(len(loader), 1)
    acc = correct / max(total, 1)
    if probs_list:
        all_probs = np.concatenate(probs_list, axis=0)
        all_labels = np.concatenate(labels_list, axis=0)
    else:
        all_probs = np.zeros((0, 0), dtype=np.float32)
        all_labels = np.zeros((0,), dtype=np.int64)
    return float(avg_loss), float(acc), all_probs, all_labels


def _select_tau_for_target_fpr(
    y_true_val: np.ndarray,
    attack_probs_val: np.ndarray,
    thresholds: np.ndarray,
    target_fpr: float,
) -> float:
    """
    Select threshold tau to achieve target FPR on benign class.

    Args:
        y_true_val: Binary labels on validation set (0=benign, 1=attack)
        attack_probs_val: P(attack) scores on validation set
        thresholds: Candidate thresholds from precision_recall_curve
        target_fpr: Desired false positive rate (e.g., 0.10)

    Returns:
        Threshold tau achieving closest FPR to target
    """
    best_tau = 0.5
    best_fpr_diff = float("inf")

    for tau in thresholds:
        y_pred_val = (attack_probs_val >= tau).astype(int)
        benign_mask_val = y_true_val == 0

        if benign_mask_val.sum() == 0:
            continue

        fp_val = ((y_pred_val == 1) & benign_mask_val).sum()
        tn_val = ((y_pred_val == 0) & benign_mask_val).sum()
        fpr_val = fp_val / max(fp_val + tn_val, 1)
        fpr_diff = abs(fpr_val - target_fpr)

        if fpr_diff < best_fpr_diff:
            best_fpr_diff = fpr_diff
            best_tau = float(tau)

    return best_tau


def _select_tau_for_max_f1(precision: np.ndarray, recall: np.ndarray, thresholds: np.ndarray) -> float:
    """
    Select threshold tau to maximize F1 score.

    Args:
        precision: Precision values from precision_recall_curve
        recall: Recall values from precision_recall_curve
        thresholds: Candidate thresholds from precision_recall_curve

    Returns:
        Threshold tau maximizing F1 score
    """
    denom = np.maximum(precision + recall, 1e-12)
    f1_curve = 2 * precision * recall / denom

    if f1_curve.size == 0:
        return 0.5

    best_idx = int(np.argmax(f1_curve))
    # precision_recall_curve returns thresholds of length len(precision)-1
    tau_idx = max(0, min(best_idx - 1, thresholds.size - 1))
    return float(thresholds[tau_idx])


def select_threshold_tau(
    y_true_val: np.ndarray,
    attack_probs_val: np.ndarray,
    tau_mode: str,
    target_fpr: float,
) -> float:
    """
    Select threshold tau on validation set based on mode.

    Args:
        y_true_val: Binary labels on validation set (0=benign, 1=attack)
        attack_probs_val: P(attack) scores on validation set
        tau_mode: "low_fpr" (target FPR) or "max_f1" (maximize F1)
        target_fpr: Target false positive rate for low_fpr mode

    Returns:
        Selected threshold tau in [0, 1]
    """
    if attack_probs_val.size == 0:
        return 0.5

    # Compute PR curve on validation subset
    precision, recall, thresholds = precision_recall_curve(y_true_val, attack_probs_val)

    if thresholds.size == 0:
        return 0.5

    if tau_mode == "low_fpr":
        return _select_tau_for_target_fpr(y_true_val, attack_probs_val, thresholds, target_fpr)
    else:  # max_f1 mode
        return _select_tau_for_max_f1(precision, recall, thresholds)


class TorchClient(fl.client.NumPyClient):
    def __init__(
        self,
        model: nn.Module,
        train_loader: DataLoader,
        test_loader: DataLoader,
        device: torch.device,
        metrics_logger: ClientMetricsLogger,
        fit_timer: ClientFitTimer,
        data_stats: dict,
        runtime_config: dict,
    ) -> None:
        self.model = model
        self.train_loader = train_loader
        self.test_loader = test_loader
        self.device = device
        self.metrics_logger = metrics_logger
        self.fit_timer = fit_timer
        self.data_stats = data_stats
        self.model.to(self.device)
        self.round_num = 0
        self.runtime_config = runtime_config
        self.secure_aggregation_enabled = bool(runtime_config.get("secure_aggregation", False))
        self._secure_aggregation_seed_override = runtime_config.get("secure_aggregation_seed")
        self._last_secure_seed: Optional[int] = None
        dp_delta = float(runtime_config.get("dp_delta", 1e-5))
        self.dp_accountant = DPAccountant(delta=dp_delta)
        self._dp_enabled_previous = bool(runtime_config.get("dp_enabled", False))

    def get_parameters(self, config):
        return get_parameters(self.model)

    def fit(self, parameters, config):
        self.round_num += 1

        secure_requested = bool(config.get("secure_aggregation", self.secure_aggregation_enabled))
        secure_seed = config.get("secure_aggregation_seed")
        if secure_seed is None:
            secure_seed = self._secure_aggregation_seed_override
        if secure_seed is not None:
            try:
                secure_seed = int(secure_seed)
            except (TypeError, ValueError):
                secure_seed = None
        if secure_requested and secure_seed is None:
            base_seed = int(os.environ.get("SEED", "42"))
            secure_seed = base_seed * 1000 + int(self.metrics_logger.client_id) * 97 + self.round_num
        secure_aggregation_active = secure_requested and secure_seed is not None
        self._last_secure_seed = secure_seed if secure_aggregation_active else None

        # Get training hyperparameters
        epochs = int(config.get("epoch", self.runtime_config.get("local_epochs", 1)))
        lr = float(config.get("lr", self.runtime_config.get("lr", DEFAULT_CLIENT_LR)))
        weight_decay = float(config.get("weight_decay", self.runtime_config.get("weight_decay", DEFAULT_WEIGHT_DECAY)))
        batch_size = self.train_loader.batch_size or 32

        # Set initial parameters and capture before metrics
        set_parameters(self.model, parameters)
        weights_before = get_parameters(self.model)

        # Evaluate before training (optional - can be slow)
        loss_before, acc_before = None, None
        macro_f1_before = None
        try:
            if len(self.test_loader.dataset) > 0:
                loss_before, acc_before, probs_before, labels_before = evaluate(self.model, self.test_loader, self.device)
                # macro-F1 from hard predictions
                if probs_before.size > 0:
                    preds_before = np.argmax(probs_before, axis=1)
                    macro_f1_before = float(f1_score(labels_before, preds_before, average="macro"))
        except Exception:
            # Skip evaluation if it fails (e.g., empty test set)
            pass

        weight_norm_before = calculate_weight_norms(weights_before)

        # Time the training
        accumulated_grad_norm = 0.0
        with self.fit_timer.time_fit():
            epochs_completed = 0
            for epoch in range(epochs):
                mode = str(self.runtime_config.get("adversary_mode", "none"))
                if mode == "grad_ascent":
                    # Perform gradient ascent by negating the loss
                    self.model.train()
                    criterion = torch.nn.CrossEntropyLoss()
                    optimizer = create_adamw_optimizer(self.model.parameters(), lr=lr, weight_decay=weight_decay)

                    # Get FedProx parameters (server config takes precedence)
                    fedprox_mu = float(config.get("fedprox_mu", self.runtime_config.get("fedprox_mu", 0.0)))
                    global_tensors = None
                    if fedprox_mu > 0.0:
                        global_tensors = [torch.tensor(param, dtype=torch.float32).to(self.device) for param in parameters]

                    for xb, yb in self.train_loader:
                        xb = xb.to(self.device)
                        yb = yb.to(self.device)
                        optimizer.zero_grad()
                        preds = self.model(xb)
                        loss = -criterion(preds, yb)

                        # Add FedProx proximal term (even for adversarial training)
                        if fedprox_mu > 0.0 and global_tensors is not None:
                            prox_term = 0.0
                            for param, global_param in zip(self.model.parameters(), global_tensors):
                                prox_term += torch.sum((param - global_param) ** 2)
                            loss = loss + (fedprox_mu / 2.0) * prox_term

                        loss.backward()

                        # Apply gradient clipping ONLY to adversarial clients
                        if mode in ["grad_ascent", "label_flip"]:
                            clip_factor = float(self.runtime_config.get("adversary_clip_factor", 2.0))
                            if clip_factor > 0:
                                torch.nn.utils.clip_grad_norm_(self.model.parameters(), max_norm=clip_factor, norm_type=2.0)

                        optimizer.step()
                elif mode == "label_flip":
                    # Train on intentionally wrong labels: rotate class index by +1
                    self.model.train()
                    criterion = torch.nn.CrossEntropyLoss()
                    optimizer = create_adamw_optimizer(self.model.parameters(), lr=lr, weight_decay=weight_decay)
                    n_classes = max(int(self.data_stats.get("n_classes", 2)), 2)

                    # Get FedProx parameters (server config takes precedence)
                    fedprox_mu = float(config.get("fedprox_mu", self.runtime_config.get("fedprox_mu", 0.0)))
                    global_tensors = None
                    if fedprox_mu > 0.0:
                        global_tensors = [torch.tensor(param, dtype=torch.float32).to(self.device) for param in parameters]

                    for xb, yb in self.train_loader:
                        xb = xb.to(self.device)
                        yb = yb.to(self.device)
                        with torch.no_grad():
                            flipped = (yb + 1) % n_classes
                        optimizer.zero_grad()
                        preds = self.model(xb)
                        loss = criterion(preds, flipped)

                        # Add FedProx proximal term
                        if fedprox_mu > 0.0 and global_tensors is not None:
                            prox_term = 0.0
                            for param, global_param in zip(self.model.parameters(), global_tensors):
                                prox_term += torch.sum((param - global_param) ** 2)
                            loss = loss + (fedprox_mu / 2.0) * prox_term

                        loss.backward()

                        # Apply gradient clipping ONLY to adversarial clients
                        if mode in ["grad_ascent", "label_flip"]:
                            clip_factor = float(self.runtime_config.get("adversary_clip_factor", 2.0))
                            if clip_factor > 0:
                                torch.nn.utils.clip_grad_norm_(self.model.parameters(), max_norm=clip_factor, norm_type=2.0)

                        optimizer.step()
                else:
                    fedprox_mu = float(self.runtime_config.get("fedprox_mu", 0.0))
                    epoch_loss, epoch_grad_norm = train_epoch(
                        self.model,
                        self.train_loader,
                        self.device,
                        lr,
                        global_params=parameters if fedprox_mu > 0.0 else None,
                        fedprox_mu=fedprox_mu,
                        weight_decay=weight_decay,
                    )
                    accumulated_grad_norm += epoch_grad_norm
                epochs_completed += 1

        # Capture after metrics
        weights_after = get_parameters(self.model)

        # Initialize DP metrics (None by default)
        dp_epsilon = None
        dp_delta = None
        dp_sigma = None
        dp_clip_norm = None
        dp_enabled = bool(self.runtime_config.get("dp_enabled", False))

        # Differential Privacy: clip update and add Gaussian noise (if enabled)
        if dp_enabled != self._dp_enabled_previous:
            self.dp_accountant.reset()
        self._dp_enabled_previous = dp_enabled
        try:
            if dp_enabled:
                clip = float(self.runtime_config.get("dp_clip", 1.0))
                noise_mult = float(self.runtime_config.get("dp_noise_multiplier", 0.0))
                sample_rate = float(self.runtime_config.get("dp_sample_rate", 1.0))
                # Build update (delta)
                deltas: List[np.ndarray] = [wa - wb for wb, wa in zip(weights_before, weights_after)]
                # Compute global L2 norm of concatenated delta
                flat = np.concatenate([d.reshape(-1) for d in deltas]) if deltas else np.zeros(1, dtype=np.float32)
                l2 = float(np.linalg.norm(flat))
                scale = 1.0
                if l2 > 0.0:
                    scale = min(1.0, clip / l2)
                clipped: List[np.ndarray] = [d * scale for d in deltas]
                # Noise scale
                sigma = noise_mult * clip
                # RNG seed prioritizes config seed, then env SEED, finally round number
                dp_seed = int(self.runtime_config.get("dp_seed", -1))
                if dp_seed < 0:
                    dp_seed = int(os.environ.get("SEED", "42"))
                rng = np.random.default_rng(dp_seed + self.round_num)
                noisy: List[np.ndarray] = [c + rng.normal(loc=0.0, scale=sigma, size=c.shape).astype(c.dtype) for c in clipped]
                # Reconstruct noisy weights as weights_before + noisy_delta
                weights_after = [wb + nd for wb, nd in zip(weights_before, noisy)]

                if noise_mult > 0.0:
                    self.dp_accountant.step(noise_multiplier=noise_mult, sample_rate=sample_rate)
                    dp_epsilon = self.dp_accountant.get_epsilon()
                dp_delta = self.dp_accountant.delta
                dp_sigma = noise_mult
                dp_clip_norm = clip
        except Exception:
            # Fail-open: if DP step errors, proceed with original weights_after
            pass
        if dp_enabled and dp_delta is None:
            dp_delta = self.dp_accountant.delta
        weight_norm_after = calculate_weight_norms(weights_after)
        weight_update_norm = calculate_weight_update_norm(weights_before, weights_after)
        # Use accumulated gradient norm from training epochs
        grad_norm_l2 = accumulated_grad_norm / max(epochs_completed, 1) if epochs_completed > 0 else None

        # Evaluate after training (optional)
        loss_after, acc_after = None, None
        macro_f1_after = None
        macro_f1_argmax = None
        benign_fpr_argmax = None
        f1_per_class_after_json = None
        precision_per_class_json = None
        recall_per_class_json = None
        fpr_after = None
        pr_auc_after = None
        threshold_tau = None
        f1_bin_tau = None
        benign_fpr_bin_tau = None
        tau_bin = None
        try:
            if len(self.test_loader.dataset) > 0:
                loss_after, acc_after, probs_after, labels_after = evaluate(self.model, self.test_loader, self.device)
                if probs_after.size > 0:
                    preds_after = np.argmax(probs_after, axis=1)
                    macro_f1_after = float(f1_score(labels_after, preds_after, average="macro"))
                    # Argmax metrics
                    macro_f1_argmax = macro_f1_after
                    benign_idx = 0
                    if np.sum(labels_after == benign_idx) > 0:
                        benign_recall = float(np.sum((labels_after == benign_idx) & (preds_after == benign_idx))) / float(
                            np.sum(labels_after == benign_idx)
                        )
                        benign_fpr_argmax = float(max(0.0, 1.0 - benign_recall))
                    # Per-class F1
                    num_classes = probs_after.shape[1]
                    f1s = []
                    for c in range(num_classes):
                        f1s.append(
                            float(
                                f1_score(
                                    labels_after,
                                    preds_after,
                                    labels=list(range(num_classes)),
                                    average=None,
                                    zero_division=0,
                                )[c]
                            )
                        )
                    import json as _json

                    f1_per_class_after_json = _json.dumps({str(i): f for i, f in enumerate(f1s)})
                    # Per-class Precision
                    precisions = []
                    for c in range(num_classes):
                        precisions.append(
                            float(
                                precision_score(
                                    labels_after,
                                    preds_after,
                                    labels=list(range(num_classes)),
                                    average=None,
                                    zero_division=0,
                                )[c]
                            )
                        )
                    precision_per_class_json = _json.dumps({str(i): p for i, p in enumerate(precisions)})
                    # Per-class Recall
                    recalls = []
                    for c in range(num_classes):
                        recalls.append(
                            float(
                                recall_score(
                                    labels_after,
                                    preds_after,
                                    labels=list(range(num_classes)),
                                    average=None,
                                    zero_division=0,
                                )[c]
                            )
                        )
                    recall_per_class_json = _json.dumps({str(i): r for i, r in enumerate(recalls)})
                    # BENIGN is class 0 by construction in preprocessing
                    if num_classes >= 2:
                        benign_idx = 0
                        benign_probs = probs_after[:, benign_idx]
                        # Attack-vs-BENIGN probabilities (1 - P(benign))
                        attack_probs = 1.0 - benign_probs
                        # PR-AUC (average precision) on full test
                        y_true_bin_full = (labels_after != benign_idx).astype(int)
                        pr_auc_after = float(average_precision_score(y_true_bin_full, attack_probs))

                        # Select tau on validation subset based on mode
                        tau_mode = str(self.runtime_config.get("tau_mode", "low_fpr"))
                        target_fpr = float(self.runtime_config.get("target_fpr", 0.10))

                        n = attack_probs.shape[0]
                        if n > 1:
                            # Split into validation subset for tau selection
                            rng = np.random.default_rng(int(os.environ.get("SEED", "42")) + self.round_num)
                            n_val = max(1, int(0.4 * n))
                            val_idx = rng.choice(n, size=n_val, replace=False)
                            y_true_bin_val = y_true_bin_full[val_idx]
                            attack_probs_val = attack_probs[val_idx]

                            threshold_tau = select_threshold_tau(y_true_bin_val, attack_probs_val, tau_mode, target_fpr)
                        else:
                            threshold_tau = 0.5

                        tau_bin = threshold_tau

                        # Apply chosen tau to full test
                        y_pred_attack_full = (attack_probs >= threshold_tau).astype(int)
                        benign_mask_full = labels_after == benign_idx
                        fp = int(np.sum(y_pred_attack_full[benign_mask_full] == 1))
                        tn = int(np.sum(y_pred_attack_full[benign_mask_full] == 0))
                        fpr_after = float(fp / max(fp + tn, 1))
                        benign_fpr_bin_tau = fpr_after
                        # Binary F1 at tau on full test
                        from sklearn.metrics import f1_score as _f1_bin

                        f1_bin_tau = float(_f1_bin(y_true_bin_full, y_pred_attack_full))
        except Exception:
            pass

        num_examples = len(self.train_loader.dataset)
        weights_to_send = weights_after
        secure_metrics: dict[str, float | int | bool | None] = {"secure_aggregation": False}
        if secure_aggregation_active and self._last_secure_seed is not None:
            shapes = [w.shape for w in weights_after]
            mask_sequence = generate_mask_sequence(self._last_secure_seed, shapes)
            weights_to_send = [
                mask_updates(w, mask) for w, mask in zip(weights_after, mask_sequence)
            ]
            secure_metrics = {
                "secure_aggregation": True,
                "secure_aggregation_seed": int(self._last_secure_seed),
                "secure_aggregation_mask_checksum": float(
                    sum(float(mask.sum()) for mask in mask_sequence)
                ),
            }

        secure_flag = bool(secure_metrics.get("secure_aggregation", False))
        secure_seed = secure_metrics.get("secure_aggregation_seed")
        secure_mask_checksum = secure_metrics.get("secure_aggregation_mask_checksum")

        # Get timing
        t_fit_ms = self.fit_timer.get_last_fit_time_ms()

        # Log metrics
        self.metrics_logger.log_round_metrics(
            round_num=self.round_num,
            dataset_size=self.data_stats["dataset_size"],
            n_classes=self.data_stats["n_classes"],
            loss_before=loss_before,
            acc_before=acc_before,
            loss_after=loss_after,
            acc_after=acc_after,
            macro_f1_before=macro_f1_before,
            macro_f1_after=macro_f1_after,
            macro_f1_argmax=macro_f1_argmax,
            benign_fpr_argmax=benign_fpr_argmax,
            f1_per_class_after_json=f1_per_class_after_json,
            precision_per_class_json=precision_per_class_json,
            recall_per_class_json=recall_per_class_json,
            fpr_after=fpr_after,
            pr_auc_after=pr_auc_after,
            threshold_tau=threshold_tau,
            f1_bin_tau=f1_bin_tau,
            benign_fpr_bin_tau=benign_fpr_bin_tau,
            tau_bin=tau_bin,
            seed=(int(os.environ.get("SEED", str(config.get("seed", 0)))) if isinstance(config, dict) else None),
            weight_norm_before=weight_norm_before,
            weight_norm_after=weight_norm_after,
            weight_update_norm=weight_update_norm,
            grad_norm_l2=grad_norm_l2,
            t_fit_ms=t_fit_ms,
            epochs_completed=epochs_completed,
            lr=lr,
            batch_size=batch_size,
            dp_epsilon=dp_epsilon,
            dp_delta=dp_delta,
            dp_sigma=dp_sigma,
            dp_clip_norm=dp_clip_norm,
            dp_enabled_flag=dp_enabled,
            secure_aggregation_flag=secure_flag,
            secure_aggregation_seed=secure_seed if isinstance(secure_seed, (int, float)) else None,
            secure_aggregation_mask_checksum=(
                float(secure_mask_checksum)
                if isinstance(secure_mask_checksum, (int, float))
                else None
            ),
        )

        metrics_payload: dict[str, float | int | bool | None] = {"epochs_completed": epochs_completed}
        metrics_payload.update(secure_metrics)
        if dp_enabled:
            metrics_payload.update(
                {
                    "dp_enabled": True,
                    "dp_epsilon": dp_epsilon,
                    "dp_delta": dp_delta,
                    "dp_sigma": dp_sigma,
                    "dp_clip_norm": dp_clip_norm,
                }
            )
        else:
            metrics_payload["dp_enabled"] = False

        # Personalization: post-FL local fine-tuning (if enabled)
        personalization_epochs = int(self.runtime_config.get("personalization_epochs", 0))

        # Early exit if personalization disabled or no test data
        if personalization_epochs == 0 or len(self.test_loader.dataset) == 0:
            # Restore weights after DP modifications before returning
            set_parameters(self.model, weights_after)
            return weights_to_send, num_examples, metrics_payload

        # Save global model performance (already computed above)
        macro_f1_global = macro_f1_after
        benign_fpr_global = benign_fpr_bin_tau

        # Debug: Compute weight norm before personalization
        import os as _debug_os

        debug_enabled = _debug_os.environ.get("DEBUG_PERSONALIZATION", "0") == "1"
        weights_before_pers = get_parameters(self.model)
        if debug_enabled:
            norm_before = float(np.sqrt(sum(np.sum(w**2) for w in weights_before_pers)))
            cid = self.metrics_logger.client_id
            logging.getLogger("client").info(
                "personalization_start",
                extra={
                    "client_id": cid,
                    "round": self.round_num,
                    "epochs": personalization_epochs,
                    "global_f1": macro_f1_global,
                    "weight_norm": norm_before,
                    "train_size": len(self.train_loader.dataset),
                    "test_size": len(self.test_loader.dataset),
                },
            )
            # Preserve human-readable debug prints for tests and CLI
            print(
                f"[Client {cid}] Personalization R{self.round_num}: "
                f"Starting with {personalization_epochs} epochs, "
                f"global F1={macro_f1_global:.4f}, "
                f"weight_norm={norm_before:.4f}"
            )
            print(f"[Client {cid}] Train size: {len(self.train_loader.dataset)}, " f"Test size: {len(self.test_loader.dataset)}")

        # Fine-tune on local train data
        for epoch_idx in range(personalization_epochs):
            _, _ = train_epoch(
                self.model,
                self.train_loader,
                self.device,
                lr,
                global_params=None,
                fedprox_mu=0.0,
            )
            if debug_enabled and epoch_idx == 0:
                # Check if weights changed after first epoch
                weights_after_first = get_parameters(self.model)
                norm_after_first = float(np.sqrt(sum(np.sum(w**2) for w in weights_after_first)))
                weight_delta = float(np.sqrt(sum(np.sum((w1 - w2) ** 2) for w1, w2 in zip(weights_after_first, weights_before_pers))))
                cid = self.metrics_logger.client_id
                logging.getLogger("client").info(
                    "personalization_epoch",
                    extra={
                        "client_id": cid,
                        "round": self.round_num,
                        "epoch": 1,
                        "weight_norm": norm_after_first,
                        "delta": weight_delta,
                    },
                )
                print(f"[Client {cid}] After epoch 1: " f"weight_norm={norm_after_first:.4f}, " f"delta={weight_delta:.6f}")

        # Evaluate personalized model
        try:
            _, _, probs_pers, labels_pers = evaluate(self.model, self.test_loader, self.device)

            macro_f1_personalized = None
            benign_fpr_personalized = None
            personalization_gain = None

            if probs_pers.size == 0:
                # No predictions, skip metrics
                pass
            else:
                preds_pers = np.argmax(probs_pers, axis=1)
                macro_f1_personalized = float(f1_score(labels_pers, preds_pers, average="macro"))

                # Compute FPR for personalized model using same threshold
                if probs_pers.shape[1] >= 2 and threshold_tau is not None:
                    benign_idx = 0
                    benign_probs_pers = probs_pers[:, benign_idx]
                    attack_probs_pers = 1.0 - benign_probs_pers
                    y_pred_attack_pers = (attack_probs_pers >= threshold_tau).astype(int)
                    benign_mask_pers = labels_pers == benign_idx
                    fp_pers = int(np.sum(y_pred_attack_pers[benign_mask_pers] == 1))
                    tn_pers = int(np.sum(y_pred_attack_pers[benign_mask_pers] == 0))
                    benign_fpr_personalized = float(fp_pers / max(fp_pers + tn_pers, 1))

                # Compute improvement gain
                if macro_f1_global is not None and macro_f1_personalized is not None:
                    personalization_gain = macro_f1_personalized - macro_f1_global

                if debug_enabled:
                    cid = self.metrics_logger.client_id
                    logging.getLogger("client").info(
                        "personalization_results",
                        extra={
                            "client_id": cid,
                            "round": self.round_num,
                            "global_f1": macro_f1_global,
                            "personalized_f1": macro_f1_personalized,
                            "gain": personalization_gain,
                        },
                    )
                    print(
                        f"[Client {cid}] Personalization results: "
                        f"global_F1={macro_f1_global:.4f}, "
                        f"personalized_F1={macro_f1_personalized:.4f}, "
                        f"gain={personalization_gain:.6f}"
                    )
                    if abs(personalization_gain) < 0.001:
                        logging.getLogger("client").warning(
                            "personalization_low_gain",
                            extra={
                                "client_id": cid,
                                "round": self.round_num,
                                "hint": "Check distribution, epochs, learning rate",
                            },
                        )
                        print(
                            f"[Client {cid}] WARNING: Near-zero gain detected! "
                            f"Possible causes: (1) train/test same distribution, "
                            f"(2) insufficient personalization epochs, "
                            f"(3) learning rate too low"
                        )

            # Log personalization metrics
            self.metrics_logger.log_personalization_metrics(
                round_num=self.round_num,
                macro_f1_global=macro_f1_global,
                macro_f1_personalized=macro_f1_personalized,
                benign_fpr_global=benign_fpr_global,
                benign_fpr_personalized=benign_fpr_personalized,
                personalization_gain=personalization_gain,
            )
            metrics_payload.update(
                {
                    "macro_f1_global": macro_f1_global,
                    "macro_f1_personalized": macro_f1_personalized,
                    "benign_fpr_global": benign_fpr_global,
                    "benign_fpr_personalized": benign_fpr_personalized,
                    "personalization_gain": personalization_gain,
                }
            )
        except Exception as e:
            # If personalization evaluation fails, log warning but continue
            logging.getLogger("client").warning("personalization_eval_failed", extra={"error": str(e)})

        # CRITICAL: Restore global model weights before returning to server
        set_parameters(self.model, weights_after)
        return weights_to_send, num_examples, metrics_payload

    def evaluate(self, parameters, config):
        set_parameters(self.model, parameters)
        loss, acc, _probs, _labels = evaluate(self.model, self.test_loader, self.device)
        num_examples = len(self.test_loader.dataset)
        return loss, num_examples, {"accuracy": acc}


def main() -> None:
    configure_logging()
    logger = get_logger("client")
    parser = argparse.ArgumentParser(description="Flower client for Federated IDS demo")
    parser.add_argument("--server_address", type=str, default="127.0.0.1:8080")
    parser.add_argument("--dataset", type=str, default="synthetic", choices=["synthetic", "unsw", "cic"])
    parser.add_argument("--data_path", type=str, default="", help="Path to dataset CSV for unsw/cic")
    parser.add_argument(
        "--partition_strategy",
        type=str,
        default="iid",
        choices=["iid", "dirichlet", "protocol"],
    )
    parser.add_argument("--num_clients", type=int, default=2)
    parser.add_argument("--client_id", type=int, default=0, help="Client index in [0, num_clients)")
    parser.add_argument("--alpha", type=float, default=0.1, help="Dirichlet alpha for non-IID")
    parser.add_argument(
        "--protocol_col",
        type=str,
        default="",
        help="Protocol column for protocol partitioning",
    )
    parser.add_argument(
        "--leakage_safe",
        action="store_true",
        help="Fit preprocessor on train-only and drop identifier/time-like columns",
    )
    parser.add_argument("--samples", type=int, default=2000)
    parser.add_argument("--features", type=int, default=20)
    parser.add_argument(
        "--num_classes",
        type=int,
        default=2,
        help="Number of classes for synthetic dataset (default: 2 for binary)",
    )
    parser.add_argument("--batch_size", type=int, default=64)
    parser.add_argument("--seed", type=int, default=42)
    parser.add_argument(
        "--adversary_mode",
        type=str,
        default="none",
        choices=["none", "label_flip", "grad_ascent"],
        help="Adversarial client behavior for robustness smoke tests",
    )
    parser.add_argument("--local_epochs", type=int, default=1)
    parser.add_argument("--lr", type=float, default=DEFAULT_CLIENT_LR)
    parser.add_argument(
        "--weight_decay",
        type=float,
        default=DEFAULT_WEIGHT_DECAY,
        help="AdamW weight decay for local optimizer",
    )
    parser.add_argument(
        "--fedprox_mu",
        type=float,
        default=0.01,
        help="FedProx proximal term coefficient (mu)",
    )
    parser.add_argument(
        "--secure_aggregation",
        action="store_true",
        help="Enable secure aggregation masking (deterministic additive shares; requires server support)",
    )
    parser.add_argument(
        "--dp_enabled",
        action="store_true",
        help="Enable client-side DP (clip + Gaussian noise on updates)",
    )
    parser.add_argument(
        "--dp_clip",
        type=float,
        default=1.0,
        help="L2 clipping threshold for client update (DP)",
    )
    parser.add_argument(
        "--dp_noise_multiplier",
        type=float,
        default=0.0,
        help="Gaussian noise multiplier (sigma) relative to clip for DP",
    )
    parser.add_argument(
        "--dp_seed",
        type=int,
        default=-1,
        help="Optional DP RNG seed (defaults to SEED if < 0)",
    )
    parser.add_argument(
        "--dp_delta",
        type=float,
        default=1e-5,
        help="Target delta for (epsilon, delta)-DP accountant",
    )
    parser.add_argument(
        "--dp_sample_rate",
        type=float,
        default=1.0,
        help="Sample rate used by DP accountant (default assumes full participation)",
    )
    parser.add_argument(
        "--tau_mode",
        type=str,
        default="low_fpr",
        choices=["low_fpr", "max_f1"],
        help="Threshold selection mode: low_fpr (target FPR) or max_f1 (maximize F1)",
    )
    parser.add_argument(
        "--target_fpr",
        type=float,
        default=0.10,
        help="Target false positive rate for low_fpr tau mode",
    )
    parser.add_argument(
        "--personalization_epochs",
        type=int,
        default=0,
        help="Number of local fine-tuning epochs after FL rounds for personalization (0=disabled)",
    )
    parser.add_argument(
        "--logdir",
        type=str,
        default="./logs",
        help="Directory for metrics logging",
    )
    args = parser.parse_args()

    set_global_seed(args.seed)

    device = torch.device("mps" if torch.backends.mps.is_available() else ("cuda" if torch.cuda.is_available() else "cpu"))

    # Initialize metrics logging
    client_metrics_path = os.path.join(args.logdir, f"client_{args.client_id}_metrics.csv")
    metrics_logger = ClientMetricsLogger(client_metrics_path, args.client_id)
    fit_timer = ClientFitTimer()
    logger.info(
        "metrics_init",
        extra={"client_id": args.client_id, "metrics_path": client_metrics_path},
    )

    if args.dataset == "synthetic":
        train_loader, test_loader = create_synthetic_classification_loaders(
            num_samples=args.samples,
            num_features=args.features,
            batch_size=args.batch_size,
            seed=args.seed,
            num_classes=args.num_classes,
        )
        model = SimpleNet(num_features=args.features, num_classes=args.num_classes)
        # Analyze data distribution for synthetic data
        synthetic_labels = np.random.randint(0, args.num_classes, size=args.samples)  # Approximate for metrics
        data_stats = analyze_data_distribution(synthetic_labels)
        label_hist_json = create_label_histogram_json(synthetic_labels)
        num_classes_global = args.num_classes
    else:
        if not args.data_path:
            raise SystemExit("--data_path is required for dataset unsw/cic")
        if args.dataset == "unsw":
            df, label_col, proto_col = load_unsw_nb15(args.data_path)
        else:
            df, label_col, proto_col = load_cic_ids2017(args.data_path)
        chosen_proto_col = args.protocol_col or (proto_col or "")
        pre, X_parts, y_parts, num_classes_global = prepare_partitions_from_dataframe(
            df=df,
            label_col=label_col,
            partition_strategy=args.partition_strategy,
            num_clients=args.num_clients,
            seed=args.seed,
            alpha=args.alpha,
            protocol_col=chosen_proto_col if chosen_proto_col else None,
            leakage_safe=bool(args.leakage_safe),
        )
        if args.client_id < 0 or args.client_id >= len(X_parts):
            raise SystemExit(f"client_id must be in [0, {len(X_parts)})")
        X_client = X_parts[args.client_id]
        y_client = y_parts[args.client_id]
        # Warn if shard contains only a single class
        if len(np.unique(y_client)) <= 1:
            logger.warning(
                "single_class_shard",
                extra={
                    "client_id": args.client_id,
                    "num_classes_global": num_classes_global,
                },
            )
        train_loader, test_loader = numpy_to_loaders(X_client, y_client, batch_size=args.batch_size, seed=args.seed)
        num_features = X_client.shape[1]
        model = SimpleNet(num_features=num_features, num_classes=num_classes_global)
        # Analyze actual data distribution
        data_stats = analyze_data_distribution(y_client)
        label_hist_json = create_label_histogram_json(y_client)

    # Model validation guard: assert output features match global num_classes
    model_output_features = None
    for name, module in model.named_modules():
        if isinstance(module, torch.nn.Linear) and "net.4" in name:  # Last layer of SimpleNet
            model_output_features = module.out_features
            break

    if model_output_features is None:
        # Fallback: inspect the last layer
        last_layer = list(model.modules())[-1]
        if isinstance(last_layer, torch.nn.Linear):
            model_output_features = last_layer.out_features

    if model_output_features is not None:
        assert model_output_features == num_classes_global, (
            f"Model output features ({model_output_features}) must match "
            f"global num_classes ({num_classes_global}). "
            f"Label distribution: {label_hist_json}"
        )
        logger.info(
            "model_validation",
            extra={
                "client_id": args.client_id,
                "out_features": model_output_features,
                "num_classes_global": num_classes_global,
            },
        )
        logger.info(
            "label_histogram",
            extra={"client_id": args.client_id, "histogram": label_hist_json},
        )
    else:
        logger.warning(
            "model_validation_skipped",
            extra={"client_id": args.client_id},
        )
        logger.info(
            "label_histogram",
            extra={"client_id": args.client_id, "histogram": label_hist_json},
        )

    client = TorchClient(
        model=model,
        train_loader=train_loader,
        test_loader=test_loader,
        device=device,
        metrics_logger=metrics_logger,
        fit_timer=fit_timer,
        data_stats=data_stats,
        runtime_config={
            "adversary_mode": args.adversary_mode,
            "local_epochs": args.local_epochs,
            "lr": args.lr,
            "weight_decay": float(os.environ.get("D2_WEIGHT_DECAY", str(args.weight_decay))),
            "fedprox_mu": float(os.environ.get("D2_FEDPROX_MU", str(args.fedprox_mu))),
            # Privacy/robustness toggles
            "secure_aggregation": bool(
<<<<<<< HEAD
                args.secure_aggregation or os.environ.get("D2_SECURE_AGG", "0").lower() not in ("0", "false", "no", "")
=======
                args.secure_aggregation
                or os.environ.get("D2_SECURE_AGG", "0").lower()
                not in ("0", "false", "no", "")
            ),
            "secure_aggregation_seed": None,
            "dp_enabled": bool(
                args.dp_enabled
                or os.environ.get("D2_DP_ENABLED", "0").lower()
                not in ("0", "false", "no", "")
>>>>>>> c501c5fc
            ),
            "dp_enabled": bool(args.dp_enabled or os.environ.get("D2_DP_ENABLED", "0").lower() not in ("0", "false", "no", "")),
            "dp_clip": float(os.environ.get("D2_DP_CLIP", str(args.dp_clip))),
            "dp_noise_multiplier": float(os.environ.get("D2_DP_NOISE_MULTIPLIER", str(args.dp_noise_multiplier))),
            "dp_seed": int(os.environ.get("D2_DP_SEED", str(args.dp_seed))),
            "dp_delta": float(os.environ.get("D2_DP_DELTA", str(args.dp_delta))),
            "dp_sample_rate": float(os.environ.get("D2_DP_SAMPLE_RATE", str(args.dp_sample_rate))),
            # Adversarial gradient clipping
            "adversary_clip_factor": float(os.environ.get("D2_ADVERSARY_CLIP_FACTOR", "2.0")),
            # Threshold selection
            "tau_mode": args.tau_mode,
            "target_fpr": args.target_fpr,
            # Personalization
            "personalization_epochs": args.personalization_epochs,
        },
    )

    fl.client.start_numpy_client(server_address=args.server_address, client=client)


if __name__ == "__main__":
    main()<|MERGE_RESOLUTION|>--- conflicted
+++ resolved
@@ -41,7 +41,9 @@
 DEFAULT_WEIGHT_DECAY = 1e-4
 
 
-def create_adamw_optimizer(parameters, lr: float, weight_decay: float = DEFAULT_WEIGHT_DECAY) -> torch.optim.Optimizer:
+def create_adamw_optimizer(
+    parameters, lr: float, weight_decay: float = DEFAULT_WEIGHT_DECAY
+) -> torch.optim.Optimizer:
     return torch.optim.AdamW(parameters, lr=lr, weight_decay=weight_decay)
 
 
@@ -86,18 +88,20 @@
     global_params: Optional[List[np.ndarray]] = None,
     fedprox_mu: float = 0.0,
     weight_decay: float = DEFAULT_WEIGHT_DECAY,
-) -> Tuple[float, float]:
+) -> float:
     model.train()
     criterion = nn.CrossEntropyLoss()
     optimizer = create_adamw_optimizer(model.parameters(), lr=lr, weight_decay=weight_decay)
     total_loss = 0.0
-    total_grad_norm_sq = 0.0
     num_batches = 0
 
     # Convert global parameters to tensors if FedProx is enabled
     global_tensors = None
     if fedprox_mu > 0.0 and global_params is not None:
-        global_tensors = [torch.tensor(param, dtype=torch.float32).to(device) for param in global_params]
+        global_tensors = [
+            torch.tensor(param, dtype=torch.float32).to(device)
+            for param in global_params
+        ]
 
     for xb, yb in loader:
         xb = xb.to(device)
@@ -114,24 +118,15 @@
             loss = loss + (fedprox_mu / 2.0) * prox_term
 
         loss.backward()
-
-        # Compute gradient norm before optimizer step
-        grad_norm_sq = 0.0
-        for param in model.parameters():
-            if param.grad is not None:
-                grad_norm_sq += torch.sum(param.grad**2).item()
-        total_grad_norm_sq += grad_norm_sq
-
         optimizer.step()
         total_loss += loss.item()
         num_batches += 1
-
-    avg_loss = total_loss / max(num_batches, 1)
-    avg_grad_norm = np.sqrt(total_grad_norm_sq / max(num_batches, 1))
-    return avg_loss, avg_grad_norm
-
-
-def evaluate(model: nn.Module, loader: DataLoader, device: torch.device) -> Tuple[float, float, np.ndarray, np.ndarray]:
+    return total_loss / max(num_batches, 1)
+
+
+def evaluate(
+    model: nn.Module, loader: DataLoader, device: torch.device
+) -> Tuple[float, float, np.ndarray, np.ndarray]:
     model.eval()
     criterion = nn.CrossEntropyLoss()
     correct = 0
@@ -204,7 +199,9 @@
     return best_tau
 
 
-def _select_tau_for_max_f1(precision: np.ndarray, recall: np.ndarray, thresholds: np.ndarray) -> float:
+def _select_tau_for_max_f1(
+    precision: np.ndarray, recall: np.ndarray, thresholds: np.ndarray
+) -> float:
     """
     Select threshold tau to maximize F1 score.
 
@@ -256,7 +253,9 @@
         return 0.5
 
     if tau_mode == "low_fpr":
-        return _select_tau_for_target_fpr(y_true_val, attack_probs_val, thresholds, target_fpr)
+        return _select_tau_for_target_fpr(
+            y_true_val, attack_probs_val, thresholds, target_fpr
+        )
     else:  # max_f1 mode
         return _select_tau_for_max_f1(precision, recall, thresholds)
 
@@ -314,7 +313,11 @@
         # Get training hyperparameters
         epochs = int(config.get("epoch", self.runtime_config.get("local_epochs", 1)))
         lr = float(config.get("lr", self.runtime_config.get("lr", DEFAULT_CLIENT_LR)))
-        weight_decay = float(config.get("weight_decay", self.runtime_config.get("weight_decay", DEFAULT_WEIGHT_DECAY)))
+        weight_decay = float(
+            config.get(
+                "weight_decay", self.runtime_config.get("weight_decay", DEFAULT_WEIGHT_DECAY)
+            )
+        )
         batch_size = self.train_loader.batch_size or 32
 
         # Set initial parameters and capture before metrics
@@ -326,11 +329,15 @@
         macro_f1_before = None
         try:
             if len(self.test_loader.dataset) > 0:
-                loss_before, acc_before, probs_before, labels_before = evaluate(self.model, self.test_loader, self.device)
+                loss_before, acc_before, probs_before, labels_before = evaluate(
+                    self.model, self.test_loader, self.device
+                )
                 # macro-F1 from hard predictions
                 if probs_before.size > 0:
                     preds_before = np.argmax(probs_before, axis=1)
-                    macro_f1_before = float(f1_score(labels_before, preds_before, average="macro"))
+                    macro_f1_before = float(
+                        f1_score(labels_before, preds_before, average="macro")
+                    )
         except Exception:
             # Skip evaluation if it fails (e.g., empty test set)
             pass
@@ -338,7 +345,6 @@
         weight_norm_before = calculate_weight_norms(weights_before)
 
         # Time the training
-        accumulated_grad_norm = 0.0
         with self.fit_timer.time_fit():
             epochs_completed = 0
             for epoch in range(epochs):
@@ -347,13 +353,18 @@
                     # Perform gradient ascent by negating the loss
                     self.model.train()
                     criterion = torch.nn.CrossEntropyLoss()
-                    optimizer = create_adamw_optimizer(self.model.parameters(), lr=lr, weight_decay=weight_decay)
+                    optimizer = create_adamw_optimizer(
+                        self.model.parameters(), lr=lr, weight_decay=weight_decay
+                    )
 
                     # Get FedProx parameters (server config takes precedence)
                     fedprox_mu = float(config.get("fedprox_mu", self.runtime_config.get("fedprox_mu", 0.0)))
                     global_tensors = None
                     if fedprox_mu > 0.0:
-                        global_tensors = [torch.tensor(param, dtype=torch.float32).to(self.device) for param in parameters]
+                        global_tensors = [
+                            torch.tensor(param, dtype=torch.float32).to(self.device)
+                            for param in parameters
+                        ]
 
                     for xb, yb in self.train_loader:
                         xb = xb.to(self.device)
@@ -365,31 +376,42 @@
                         # Add FedProx proximal term (even for adversarial training)
                         if fedprox_mu > 0.0 and global_tensors is not None:
                             prox_term = 0.0
-                            for param, global_param in zip(self.model.parameters(), global_tensors):
+                            for param, global_param in zip(
+                                self.model.parameters(), global_tensors
+                            ):
                                 prox_term += torch.sum((param - global_param) ** 2)
                             loss = loss + (fedprox_mu / 2.0) * prox_term
 
                         loss.backward()
-
+                        
                         # Apply gradient clipping ONLY to adversarial clients
                         if mode in ["grad_ascent", "label_flip"]:
                             clip_factor = float(self.runtime_config.get("adversary_clip_factor", 2.0))
                             if clip_factor > 0:
-                                torch.nn.utils.clip_grad_norm_(self.model.parameters(), max_norm=clip_factor, norm_type=2.0)
-
+                                torch.nn.utils.clip_grad_norm_(
+                                    self.model.parameters(), 
+                                    max_norm=clip_factor,
+                                    norm_type=2.0
+                                )
+                        
                         optimizer.step()
                 elif mode == "label_flip":
                     # Train on intentionally wrong labels: rotate class index by +1
                     self.model.train()
                     criterion = torch.nn.CrossEntropyLoss()
-                    optimizer = create_adamw_optimizer(self.model.parameters(), lr=lr, weight_decay=weight_decay)
+                    optimizer = create_adamw_optimizer(
+                        self.model.parameters(), lr=lr, weight_decay=weight_decay
+                    )
                     n_classes = max(int(self.data_stats.get("n_classes", 2)), 2)
 
                     # Get FedProx parameters (server config takes precedence)
                     fedprox_mu = float(config.get("fedprox_mu", self.runtime_config.get("fedprox_mu", 0.0)))
                     global_tensors = None
                     if fedprox_mu > 0.0:
-                        global_tensors = [torch.tensor(param, dtype=torch.float32).to(self.device) for param in parameters]
+                        global_tensors = [
+                            torch.tensor(param, dtype=torch.float32).to(self.device)
+                            for param in parameters
+                        ]
 
                     for xb, yb in self.train_loader:
                         xb = xb.to(self.device)
@@ -403,22 +425,28 @@
                         # Add FedProx proximal term
                         if fedprox_mu > 0.0 and global_tensors is not None:
                             prox_term = 0.0
-                            for param, global_param in zip(self.model.parameters(), global_tensors):
+                            for param, global_param in zip(
+                                self.model.parameters(), global_tensors
+                            ):
                                 prox_term += torch.sum((param - global_param) ** 2)
                             loss = loss + (fedprox_mu / 2.0) * prox_term
 
                         loss.backward()
-
+                        
                         # Apply gradient clipping ONLY to adversarial clients
                         if mode in ["grad_ascent", "label_flip"]:
                             clip_factor = float(self.runtime_config.get("adversary_clip_factor", 2.0))
                             if clip_factor > 0:
-                                torch.nn.utils.clip_grad_norm_(self.model.parameters(), max_norm=clip_factor, norm_type=2.0)
-
+                                torch.nn.utils.clip_grad_norm_(
+                                    self.model.parameters(), 
+                                    max_norm=clip_factor,
+                                    norm_type=2.0
+                                )
+                        
                         optimizer.step()
                 else:
                     fedprox_mu = float(self.runtime_config.get("fedprox_mu", 0.0))
-                    epoch_loss, epoch_grad_norm = train_epoch(
+                    train_epoch(
                         self.model,
                         self.train_loader,
                         self.device,
@@ -427,7 +455,6 @@
                         fedprox_mu=fedprox_mu,
                         weight_decay=weight_decay,
                     )
-                    accumulated_grad_norm += epoch_grad_norm
                 epochs_completed += 1
 
         # Capture after metrics
@@ -450,9 +477,15 @@
                 noise_mult = float(self.runtime_config.get("dp_noise_multiplier", 0.0))
                 sample_rate = float(self.runtime_config.get("dp_sample_rate", 1.0))
                 # Build update (delta)
-                deltas: List[np.ndarray] = [wa - wb for wb, wa in zip(weights_before, weights_after)]
+                deltas: List[np.ndarray] = [
+                    wa - wb for wb, wa in zip(weights_before, weights_after)
+                ]
                 # Compute global L2 norm of concatenated delta
-                flat = np.concatenate([d.reshape(-1) for d in deltas]) if deltas else np.zeros(1, dtype=np.float32)
+                flat = (
+                    np.concatenate([d.reshape(-1) for d in deltas])
+                    if deltas
+                    else np.zeros(1, dtype=np.float32)
+                )
                 l2 = float(np.linalg.norm(flat))
                 scale = 1.0
                 if l2 > 0.0:
@@ -465,7 +498,10 @@
                 if dp_seed < 0:
                     dp_seed = int(os.environ.get("SEED", "42"))
                 rng = np.random.default_rng(dp_seed + self.round_num)
-                noisy: List[np.ndarray] = [c + rng.normal(loc=0.0, scale=sigma, size=c.shape).astype(c.dtype) for c in clipped]
+                noisy: List[np.ndarray] = [
+                    c + rng.normal(loc=0.0, scale=sigma, size=c.shape).astype(c.dtype)
+                    for c in clipped
+                ]
                 # Reconstruct noisy weights as weights_before + noisy_delta
                 weights_after = [wb + nd for wb, nd in zip(weights_before, noisy)]
 
@@ -482,8 +518,16 @@
             dp_delta = self.dp_accountant.delta
         weight_norm_after = calculate_weight_norms(weights_after)
         weight_update_norm = calculate_weight_update_norm(weights_before, weights_after)
-        # Use accumulated gradient norm from training epochs
-        grad_norm_l2 = accumulated_grad_norm / max(epochs_completed, 1) if epochs_completed > 0 else None
+        # Compute a simple gradient norm proxy: norm of (weights_after - weights_before) / lr
+        grad_norm_l2 = None
+        try:
+            if lr > 0:
+                scaled = [
+                    (wa - wb) / lr for wb, wa in zip(weights_before, weights_after)
+                ]
+                grad_norm_l2 = calculate_weight_norms(scaled)
+        except Exception:
+            pass
 
         # Evaluate after training (optional)
         loss_after, acc_after = None, None
@@ -501,17 +545,24 @@
         tau_bin = None
         try:
             if len(self.test_loader.dataset) > 0:
-                loss_after, acc_after, probs_after, labels_after = evaluate(self.model, self.test_loader, self.device)
+                loss_after, acc_after, probs_after, labels_after = evaluate(
+                    self.model, self.test_loader, self.device
+                )
                 if probs_after.size > 0:
                     preds_after = np.argmax(probs_after, axis=1)
-                    macro_f1_after = float(f1_score(labels_after, preds_after, average="macro"))
+                    macro_f1_after = float(
+                        f1_score(labels_after, preds_after, average="macro")
+                    )
                     # Argmax metrics
                     macro_f1_argmax = macro_f1_after
                     benign_idx = 0
                     if np.sum(labels_after == benign_idx) > 0:
-                        benign_recall = float(np.sum((labels_after == benign_idx) & (preds_after == benign_idx))) / float(
-                            np.sum(labels_after == benign_idx)
-                        )
+                        benign_recall = float(
+                            np.sum(
+                                (labels_after == benign_idx)
+                                & (preds_after == benign_idx)
+                            )
+                        ) / float(np.sum(labels_after == benign_idx))
                         benign_fpr_argmax = float(max(0.0, 1.0 - benign_recall))
                     # Per-class F1
                     num_classes = probs_after.shape[1]
@@ -530,7 +581,9 @@
                         )
                     import json as _json
 
-                    f1_per_class_after_json = _json.dumps({str(i): f for i, f in enumerate(f1s)})
+                    f1_per_class_after_json = _json.dumps(
+                        {str(i): f for i, f in enumerate(f1s)}
+                    )
                     # Per-class Precision
                     precisions = []
                     for c in range(num_classes):
@@ -545,7 +598,9 @@
                                 )[c]
                             )
                         )
-                    precision_per_class_json = _json.dumps({str(i): p for i, p in enumerate(precisions)})
+                    precision_per_class_json = _json.dumps(
+                        {str(i): p for i, p in enumerate(precisions)}
+                    )
                     # Per-class Recall
                     recalls = []
                     for c in range(num_classes):
@@ -560,7 +615,9 @@
                                 )[c]
                             )
                         )
-                    recall_per_class_json = _json.dumps({str(i): r for i, r in enumerate(recalls)})
+                    recall_per_class_json = _json.dumps(
+                        {str(i): r for i, r in enumerate(recalls)}
+                    )
                     # BENIGN is class 0 by construction in preprocessing
                     if num_classes >= 2:
                         benign_idx = 0
@@ -569,7 +626,9 @@
                         attack_probs = 1.0 - benign_probs
                         # PR-AUC (average precision) on full test
                         y_true_bin_full = (labels_after != benign_idx).astype(int)
-                        pr_auc_after = float(average_precision_score(y_true_bin_full, attack_probs))
+                        pr_auc_after = float(
+                            average_precision_score(y_true_bin_full, attack_probs)
+                        )
 
                         # Select tau on validation subset based on mode
                         tau_mode = str(self.runtime_config.get("tau_mode", "low_fpr"))
@@ -578,13 +637,17 @@
                         n = attack_probs.shape[0]
                         if n > 1:
                             # Split into validation subset for tau selection
-                            rng = np.random.default_rng(int(os.environ.get("SEED", "42")) + self.round_num)
+                            rng = np.random.default_rng(
+                                int(os.environ.get("SEED", "42")) + self.round_num
+                            )
                             n_val = max(1, int(0.4 * n))
                             val_idx = rng.choice(n, size=n_val, replace=False)
                             y_true_bin_val = y_true_bin_full[val_idx]
                             attack_probs_val = attack_probs[val_idx]
 
-                            threshold_tau = select_threshold_tau(y_true_bin_val, attack_probs_val, tau_mode, target_fpr)
+                            threshold_tau = select_threshold_tau(
+                                y_true_bin_val, attack_probs_val, tau_mode, target_fpr
+                            )
                         else:
                             threshold_tau = 0.5
 
@@ -650,7 +713,11 @@
             f1_bin_tau=f1_bin_tau,
             benign_fpr_bin_tau=benign_fpr_bin_tau,
             tau_bin=tau_bin,
-            seed=(int(os.environ.get("SEED", str(config.get("seed", 0)))) if isinstance(config, dict) else None),
+            seed=(
+                int(os.environ.get("SEED", str(config.get("seed", 0))))
+                if isinstance(config, dict)
+                else None
+            ),
             weight_norm_before=weight_norm_before,
             weight_norm_after=weight_norm_after,
             weight_update_norm=weight_update_norm,
@@ -689,7 +756,9 @@
             metrics_payload["dp_enabled"] = False
 
         # Personalization: post-FL local fine-tuning (if enabled)
-        personalization_epochs = int(self.runtime_config.get("personalization_epochs", 0))
+        personalization_epochs = int(
+            self.runtime_config.get("personalization_epochs", 0)
+        )
 
         # Early exit if personalization disabled or no test data
         if personalization_epochs == 0 or len(self.test_loader.dataset) == 0:
@@ -728,11 +797,14 @@
                 f"global F1={macro_f1_global:.4f}, "
                 f"weight_norm={norm_before:.4f}"
             )
-            print(f"[Client {cid}] Train size: {len(self.train_loader.dataset)}, " f"Test size: {len(self.test_loader.dataset)}")
+            print(
+                f"[Client {cid}] Train size: {len(self.train_loader.dataset)}, "
+                f"Test size: {len(self.test_loader.dataset)}"
+            )
 
         # Fine-tune on local train data
         for epoch_idx in range(personalization_epochs):
-            _, _ = train_epoch(
+            train_epoch(
                 self.model,
                 self.train_loader,
                 self.device,
@@ -743,8 +815,17 @@
             if debug_enabled and epoch_idx == 0:
                 # Check if weights changed after first epoch
                 weights_after_first = get_parameters(self.model)
-                norm_after_first = float(np.sqrt(sum(np.sum(w**2) for w in weights_after_first)))
-                weight_delta = float(np.sqrt(sum(np.sum((w1 - w2) ** 2) for w1, w2 in zip(weights_after_first, weights_before_pers))))
+                norm_after_first = float(
+                    np.sqrt(sum(np.sum(w**2) for w in weights_after_first))
+                )
+                weight_delta = float(
+                    np.sqrt(
+                        sum(
+                            np.sum((w1 - w2) ** 2)
+                            for w1, w2 in zip(weights_after_first, weights_before_pers)
+                        )
+                    )
+                )
                 cid = self.metrics_logger.client_id
                 logging.getLogger("client").info(
                     "personalization_epoch",
@@ -756,11 +837,17 @@
                         "delta": weight_delta,
                     },
                 )
-                print(f"[Client {cid}] After epoch 1: " f"weight_norm={norm_after_first:.4f}, " f"delta={weight_delta:.6f}")
+                print(
+                    f"[Client {cid}] After epoch 1: "
+                    f"weight_norm={norm_after_first:.4f}, "
+                    f"delta={weight_delta:.6f}"
+                )
 
         # Evaluate personalized model
         try:
-            _, _, probs_pers, labels_pers = evaluate(self.model, self.test_loader, self.device)
+            _, _, probs_pers, labels_pers = evaluate(
+                self.model, self.test_loader, self.device
+            )
 
             macro_f1_personalized = None
             benign_fpr_personalized = None
@@ -771,14 +858,18 @@
                 pass
             else:
                 preds_pers = np.argmax(probs_pers, axis=1)
-                macro_f1_personalized = float(f1_score(labels_pers, preds_pers, average="macro"))
+                macro_f1_personalized = float(
+                    f1_score(labels_pers, preds_pers, average="macro")
+                )
 
                 # Compute FPR for personalized model using same threshold
                 if probs_pers.shape[1] >= 2 and threshold_tau is not None:
                     benign_idx = 0
                     benign_probs_pers = probs_pers[:, benign_idx]
                     attack_probs_pers = 1.0 - benign_probs_pers
-                    y_pred_attack_pers = (attack_probs_pers >= threshold_tau).astype(int)
+                    y_pred_attack_pers = (attack_probs_pers >= threshold_tau).astype(
+                        int
+                    )
                     benign_mask_pers = labels_pers == benign_idx
                     fp_pers = int(np.sum(y_pred_attack_pers[benign_mask_pers] == 1))
                     tn_pers = int(np.sum(y_pred_attack_pers[benign_mask_pers] == 0))
@@ -842,7 +933,9 @@
             )
         except Exception as e:
             # If personalization evaluation fails, log warning but continue
-            logging.getLogger("client").warning("personalization_eval_failed", extra={"error": str(e)})
+            logging.getLogger("client").warning(
+                "personalization_eval_failed", extra={"error": str(e)}
+            )
 
         # CRITICAL: Restore global model weights before returning to server
         set_parameters(self.model, weights_after)
@@ -860,8 +953,12 @@
     logger = get_logger("client")
     parser = argparse.ArgumentParser(description="Flower client for Federated IDS demo")
     parser.add_argument("--server_address", type=str, default="127.0.0.1:8080")
-    parser.add_argument("--dataset", type=str, default="synthetic", choices=["synthetic", "unsw", "cic"])
-    parser.add_argument("--data_path", type=str, default="", help="Path to dataset CSV for unsw/cic")
+    parser.add_argument(
+        "--dataset", type=str, default="synthetic", choices=["synthetic", "unsw", "cic"]
+    )
+    parser.add_argument(
+        "--data_path", type=str, default="", help="Path to dataset CSV for unsw/cic"
+    )
     parser.add_argument(
         "--partition_strategy",
         type=str,
@@ -869,8 +966,12 @@
         choices=["iid", "dirichlet", "protocol"],
     )
     parser.add_argument("--num_clients", type=int, default=2)
-    parser.add_argument("--client_id", type=int, default=0, help="Client index in [0, num_clients)")
-    parser.add_argument("--alpha", type=float, default=0.1, help="Dirichlet alpha for non-IID")
+    parser.add_argument(
+        "--client_id", type=int, default=0, help="Client index in [0, num_clients)"
+    )
+    parser.add_argument(
+        "--alpha", type=float, default=0.1, help="Dirichlet alpha for non-IID"
+    )
     parser.add_argument(
         "--protocol_col",
         type=str,
@@ -982,10 +1083,16 @@
 
     set_global_seed(args.seed)
 
-    device = torch.device("mps" if torch.backends.mps.is_available() else ("cuda" if torch.cuda.is_available() else "cpu"))
+    device = torch.device(
+        "mps"
+        if torch.backends.mps.is_available()
+        else ("cuda" if torch.cuda.is_available() else "cpu")
+    )
 
     # Initialize metrics logging
-    client_metrics_path = os.path.join(args.logdir, f"client_{args.client_id}_metrics.csv")
+    client_metrics_path = os.path.join(
+        args.logdir, f"client_{args.client_id}_metrics.csv"
+    )
     metrics_logger = ClientMetricsLogger(client_metrics_path, args.client_id)
     fit_timer = ClientFitTimer()
     logger.info(
@@ -1003,7 +1110,9 @@
         )
         model = SimpleNet(num_features=args.features, num_classes=args.num_classes)
         # Analyze data distribution for synthetic data
-        synthetic_labels = np.random.randint(0, args.num_classes, size=args.samples)  # Approximate for metrics
+        synthetic_labels = np.random.randint(
+            0, args.num_classes, size=args.samples
+        )  # Approximate for metrics
         data_stats = analyze_data_distribution(synthetic_labels)
         label_hist_json = create_label_histogram_json(synthetic_labels)
         num_classes_global = args.num_classes
@@ -1038,7 +1147,9 @@
                     "num_classes_global": num_classes_global,
                 },
             )
-        train_loader, test_loader = numpy_to_loaders(X_client, y_client, batch_size=args.batch_size, seed=args.seed)
+        train_loader, test_loader = numpy_to_loaders(
+            X_client, y_client, batch_size=args.batch_size, seed=args.seed
+        )
         num_features = X_client.shape[1]
         model = SimpleNet(num_features=num_features, num_classes=num_classes_global)
         # Analyze actual data distribution
@@ -1048,7 +1159,9 @@
     # Model validation guard: assert output features match global num_classes
     model_output_features = None
     for name, module in model.named_modules():
-        if isinstance(module, torch.nn.Linear) and "net.4" in name:  # Last layer of SimpleNet
+        if (
+            isinstance(module, torch.nn.Linear) and "net.4" in name
+        ):  # Last layer of SimpleNet
             model_output_features = module.out_features
             break
 
@@ -1098,13 +1211,12 @@
             "adversary_mode": args.adversary_mode,
             "local_epochs": args.local_epochs,
             "lr": args.lr,
-            "weight_decay": float(os.environ.get("D2_WEIGHT_DECAY", str(args.weight_decay))),
+            "weight_decay": float(
+                os.environ.get("D2_WEIGHT_DECAY", str(args.weight_decay))
+            ),
             "fedprox_mu": float(os.environ.get("D2_FEDPROX_MU", str(args.fedprox_mu))),
             # Privacy/robustness toggles
             "secure_aggregation": bool(
-<<<<<<< HEAD
-                args.secure_aggregation or os.environ.get("D2_SECURE_AGG", "0").lower() not in ("0", "false", "no", "")
-=======
                 args.secure_aggregation
                 or os.environ.get("D2_SECURE_AGG", "0").lower()
                 not in ("0", "false", "no", "")
@@ -1114,11 +1226,11 @@
                 args.dp_enabled
                 or os.environ.get("D2_DP_ENABLED", "0").lower()
                 not in ("0", "false", "no", "")
->>>>>>> c501c5fc
             ),
-            "dp_enabled": bool(args.dp_enabled or os.environ.get("D2_DP_ENABLED", "0").lower() not in ("0", "false", "no", "")),
             "dp_clip": float(os.environ.get("D2_DP_CLIP", str(args.dp_clip))),
-            "dp_noise_multiplier": float(os.environ.get("D2_DP_NOISE_MULTIPLIER", str(args.dp_noise_multiplier))),
+            "dp_noise_multiplier": float(
+                os.environ.get("D2_DP_NOISE_MULTIPLIER", str(args.dp_noise_multiplier))
+            ),
             "dp_seed": int(os.environ.get("D2_DP_SEED", str(args.dp_seed))),
             "dp_delta": float(os.environ.get("D2_DP_DELTA", str(args.dp_delta))),
             "dp_sample_rate": float(os.environ.get("D2_DP_SAMPLE_RATE", str(args.dp_sample_rate))),
