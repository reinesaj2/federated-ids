--- conflicted
+++ resolved
@@ -424,12 +424,9 @@
         dp_delta = None
         dp_sigma = None
         dp_clip_norm = None
-<<<<<<< HEAD
         dp_enabled = bool(self.runtime_config.get("dp_enabled", False))
-=======
         dp_sample_rate = None
         dp_total_steps: Optional[int] = None
->>>>>>> ae3ea6ca
 
         # Differential Privacy: clip update and add Gaussian noise (if enabled)
         if dp_enabled != self._dp_enabled_previous:
@@ -440,10 +437,7 @@
                 clip = float(self.runtime_config.get("dp_clip", 1.0))
                 noise_mult = float(self.runtime_config.get("dp_noise_multiplier", 0.0))
                 sample_rate = float(self.runtime_config.get("dp_sample_rate", 1.0))
-<<<<<<< HEAD
-=======
                 dp_sample_rate = sample_rate
->>>>>>> ae3ea6ca
                 # Build update (delta)
                 deltas: List[np.ndarray] = [wa - wb for wb, wa in zip(weights_before, weights_after)]
                 # Compute global L2 norm of concatenated delta
@@ -464,21 +458,10 @@
                 # Reconstruct noisy weights as weights_before + noisy_delta
                 weights_after = [wb + nd for wb, nd in zip(weights_before, noisy)]
 
-<<<<<<< HEAD
                 if noise_mult > 0.0:
                     self.dp_accountant.step(noise_multiplier=noise_mult, sample_rate=sample_rate)
                     dp_epsilon = self.dp_accountant.get_epsilon()
                 dp_delta = self.dp_accountant.delta
-=======
-                # Compute epsilon privacy budget for this round
-                dp_delta = 1e-5  # Standard delta for (epsilon, delta)-DP
-                dp_epsilon = compute_epsilon(
-                    noise_multiplier=noise_mult,
-                    delta=dp_delta,
-                    num_steps=self.round_num,  # Cumulative across rounds
-                    sample_rate=sample_rate,  # Full batch per round
-                )
->>>>>>> ae3ea6ca
                 dp_sigma = noise_mult
                 dp_clip_norm = clip
                 dp_total_steps = self.round_num
@@ -672,15 +655,12 @@
             dp_delta=dp_delta,
             dp_sigma=dp_sigma,
             dp_clip_norm=dp_clip_norm,
-<<<<<<< HEAD
             dp_enabled_flag=dp_enabled,
+            dp_sample_rate=dp_sample_rate,
+            dp_total_steps=dp_total_steps,
             secure_aggregation_flag=secure_flag,
             secure_aggregation_seed=secure_seed if isinstance(secure_seed, (int, float)) else None,
             secure_aggregation_mask_checksum=(float(secure_mask_checksum) if isinstance(secure_mask_checksum, (int, float)) else None),
-=======
-            dp_sample_rate=dp_sample_rate,
-            dp_total_steps=dp_total_steps,
->>>>>>> ae3ea6ca
         )
 
         metrics_payload: dict[str, float | int | bool | None] = {"epochs_completed": epochs_completed}
