--- conflicted
+++ resolved
@@ -32,8 +32,7 @@
     analyze_data_distribution,
     create_label_histogram_json,
 )
-<<<<<<< HEAD
-from privacy_accounting import DPAccountant
+from privacy_accounting import DPAccountant, compute_epsilon
 from secure_aggregation import generate_mask_sequence, mask_updates
 from logging_utils import configure_logging, get_logger
 
@@ -46,9 +45,6 @@
     parameters, lr: float, weight_decay: float = DEFAULT_WEIGHT_DECAY
 ) -> torch.optim.Optimizer:
     return torch.optim.AdamW(parameters, lr=lr, weight_decay=weight_decay)
-=======
-from privacy_accounting import compute_epsilon
->>>>>>> 44a055c2
 
 
 def set_global_seed(seed: int) -> None:
@@ -469,10 +465,7 @@
         dp_delta = None
         dp_sigma = None
         dp_clip_norm = None
-<<<<<<< HEAD
         dp_enabled = bool(self.runtime_config.get("dp_enabled", False))
-=======
->>>>>>> 44a055c2
 
         # Differential Privacy: clip update and add Gaussian noise (if enabled)
         if dp_enabled != self._dp_enabled_previous:
@@ -512,21 +505,10 @@
                 # Reconstruct noisy weights as weights_before + noisy_delta
                 weights_after = [wb + nd for wb, nd in zip(weights_before, noisy)]
 
-<<<<<<< HEAD
                 if noise_mult > 0.0:
                     self.dp_accountant.step(noise_multiplier=noise_mult, sample_rate=sample_rate)
                     dp_epsilon = self.dp_accountant.get_epsilon()
                 dp_delta = self.dp_accountant.delta
-=======
-                # Compute epsilon privacy budget for this round
-                dp_delta = 1e-5  # Standard delta for (epsilon, delta)-DP
-                dp_epsilon = compute_epsilon(
-                    noise_multiplier=noise_mult,
-                    delta=dp_delta,
-                    num_steps=self.round_num,  # Cumulative across rounds
-                    sample_rate=1.0,  # Full batch per round
-                )
->>>>>>> 44a055c2
                 dp_sigma = noise_mult
                 dp_clip_norm = clip
         except Exception:
@@ -748,7 +730,6 @@
             dp_delta=dp_delta,
             dp_sigma=dp_sigma,
             dp_clip_norm=dp_clip_norm,
-<<<<<<< HEAD
             dp_enabled_flag=dp_enabled,
             secure_aggregation_flag=secure_flag,
             secure_aggregation_seed=secure_seed if isinstance(secure_seed, (int, float)) else None,
@@ -757,8 +738,6 @@
                 if isinstance(secure_mask_checksum, (int, float))
                 else None
             ),
-=======
->>>>>>> 44a055c2
         )
 
         metrics_payload: dict[str, float | int | bool | None] = {"epochs_completed": epochs_completed}
