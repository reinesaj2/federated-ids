--- conflicted
+++ resolved
@@ -25,7 +25,6 @@
 import pandas as pd
 import seaborn as sns
 from scipy import stats
-from sklearn.metrics import confusion_matrix as sk_confusion_matrix
 
 # Add scripts directory to path for imports
 ROOT = Path(__file__).resolve().parents[1]
@@ -38,443 +37,6 @@
 from metric_validation import MetricValidator  # noqa: E402
 
 logger = logging.getLogger(__name__)
-
-
-def _prepare_client_scatter_data(df: pd.DataFrame, metric: str) -> pd.DataFrame:
-    """
-    Prepare per-client scatter data for FedProx mu sweep visualization.
-
-    Extracts last available metrics for each (client, seed, mu) combination,
-    adds jitter for x-axis visibility, and filters missing values.
-
-    Args:
-        df: Combined metrics DataFrame with columns:
-            round, client_id, fedprox_mu, seed, <metric>
-        metric: Metric column name (e.g., 'l2_to_benign_mean', 'cos_to_benign_mean')
-
-    Returns:
-        DataFrame with columns: fedprox_mu, client_id, seed, <metric>, jitter
-        Filtered to final round only, with jitter added for scatter plotting.
-    """
-    if df.empty:
-        return pd.DataFrame(columns=["fedprox_mu", "client_id", "seed", metric, "jitter"])
-
-    required_cols = ["round", "client_id", "fedprox_mu", "seed", metric]
-    missing_cols = [col for col in required_cols if col not in df.columns]
-    if missing_cols:
-        logger.warning(f"Missing columns for scatter data: {missing_cols}")
-        return pd.DataFrame(columns=["fedprox_mu", "client_id", "seed", metric, "jitter"])
-
-    group_cols = ["client_id", "seed", "fedprox_mu"]
-    if "alpha" in df.columns:
-        group_cols.append("alpha")
-
-    final_rounds = df.groupby(group_cols).tail(1).copy()
-    final_rounds = final_rounds.dropna(subset=[metric])
-
-    if final_rounds.empty:
-        return pd.DataFrame(columns=["fedprox_mu", "client_id", "seed", metric, "jitter"])
-
-    np.random.seed(42)
-    jitter_amplitude = 0.02
-    final_rounds["jitter"] = final_rounds["fedprox_mu"].apply(lambda mu: np.random.uniform(-jitter_amplitude * mu, jitter_amplitude * mu))
-
-    return final_rounds
-
-
-def _compute_global_mean_by_mu(df: pd.DataFrame, metric: str) -> pd.DataFrame:
-    """
-    Compute global mean and 95% CI aggregated across clients and seeds for each mu.
-
-    Args:
-        df: DataFrame with columns: fedprox_mu, <metric>, client_id, seed
-        metric: Metric column name to aggregate
-
-    Returns:
-        DataFrame with columns: mu, mean, ci_lower, ci_upper, n
-        Sorted by mu ascending.
-    """
-    if df.empty:
-        return pd.DataFrame(columns=["mu", "mean", "ci_lower", "ci_upper", "n"])
-
-    if metric not in df.columns:
-        logger.warning(f"Metric {metric} not in DataFrame")
-        return pd.DataFrame(columns=["mu", "mean", "ci_lower", "ci_upper", "n"])
-
-    stats = []
-    for mu in sorted(df["fedprox_mu"].unique()):
-        mu_data = df[df["fedprox_mu"] == mu][metric].dropna().values
-        if len(mu_data) == 0:
-            continue
-
-        if len(mu_data) >= 2:
-            mean, ci_lower, ci_upper = compute_confidence_interval(mu_data)
-        else:
-            mean = ci_lower = ci_upper = float(mu_data[0])
-
-        stats.append({"mu": mu, "mean": mean, "ci_lower": ci_lower, "ci_upper": ci_upper, "n": len(mu_data)})
-
-    return pd.DataFrame(stats)
-
-
-def _render_client_scatter_mu_plot(scatter_df: pd.DataFrame, metric: str, output_path: Path, use_log_y: bool = False) -> None:
-    """
-    Render per-client scatter plot with global mean overlay for FedProx mu sweep.
-
-    Creates scatter points for individual (client, seed) combinations at each mu,
-    overlays global mean line with 95% CI ribbon.
-
-    Args:
-        scatter_df: DataFrame with columns: fedprox_mu, <metric>, jitter, client_id, seed
-        metric: Metric column name (e.g., 'l2_to_benign_mean')
-        output_path: Path to save PNG
-        use_log_y: If True, use log scale for y-axis
-
-    Raises:
-        ValueError: If scatter_df is empty
-    """
-    if scatter_df.empty:
-        raise ValueError("Cannot render scatter plot: empty scatter data")
-
-    fig, ax = plt.subplots(figsize=(10, 6))
-
-    for (client_id, seed), group in scatter_df.groupby(["client_id", "seed"]):
-        x_positions = group["fedprox_mu"] + group["jitter"]
-        ax.scatter(x_positions, group[metric], alpha=0.3, s=20, color="gray", zorder=1)
-
-    global_stats = _compute_global_mean_by_mu(scatter_df, metric)
-
-    if not global_stats.empty:
-        ax.plot(
-            global_stats["mu"],
-            global_stats["mean"],
-            marker="o",
-            linewidth=2,
-            color="red",
-            label="Global Mean",
-            zorder=3,
-        )
-        ax.fill_between(
-            global_stats["mu"],
-            global_stats["ci_lower"],
-            global_stats["ci_upper"],
-            alpha=0.2,
-            color="red",
-            zorder=2,
-        )
-
-    if use_log_y:
-        ax.set_yscale("log")
-
-    metric_label = metric.replace("_", " ").title()
-    ax.set_xlabel("FedProx Proximal Term (mu)")
-    ax.set_ylabel(f'{metric_label} {"(log scale)" if use_log_y else ""}')
-    ax.set_title(f"Per-Client {metric_label} vs mu (95% CI)")
-    ax.legend()
-    ax.grid(True, alpha=0.3)
-
-    plt.tight_layout()
-    plt.savefig(output_path, dpi=300, bbox_inches="tight")
-    plt.close()
-    logger.info(f"Saved FedProx scatter plot: {output_path}")
-
-
-def _prepare_personalization_delta_f1_data(df: pd.DataFrame) -> pd.DataFrame:
-    """
-    Prepare personalization delta F1 data for analysis.
-
-    Computes per-client delta F1 = F1_personalized - F1_global from final round metrics,
-    preserving alpha stratification for heterogeneity analysis.
-
-    Args:
-        df: Combined metrics DataFrame with columns:
-            client_id, seed, alpha, round, macro_f1_global, macro_f1_personalized
-
-    Returns:
-        DataFrame with columns: client_id, seed, alpha, round,
-                               f1_global, f1_personalized, delta_f1
-        Filtered to last available round per (client, seed, alpha).
-    """
-    required_cols = ["client_id", "seed", "alpha", "round", "macro_f1_global", "macro_f1_personalized"]
-    missing_cols = [col for col in required_cols if col not in df.columns]
-    if missing_cols:
-        logger.warning(f"Missing columns for personalization delta F1: {missing_cols}")
-        return pd.DataFrame(
-            columns=[
-                "client_id",
-                "seed",
-                "alpha",
-                "round",
-                "f1_global",
-                "f1_personalized",
-                "delta_f1",
-            ]
-        )
-
-    if df.empty:
-        return pd.DataFrame(
-            columns=[
-                "client_id",
-                "seed",
-                "alpha",
-                "round",
-                "f1_global",
-                "f1_personalized",
-                "delta_f1",
-            ]
-        )
-
-    final_rounds = df.groupby(["client_id", "seed", "alpha"]).tail(1).copy()
-    final_rounds = final_rounds.dropna(subset=["macro_f1_global", "macro_f1_personalized"])
-
-    if final_rounds.empty:
-        return pd.DataFrame(
-            columns=[
-                "client_id",
-                "seed",
-                "alpha",
-                "round",
-                "f1_global",
-                "f1_personalized",
-                "delta_f1",
-            ]
-        )
-
-    final_rounds["f1_global"] = final_rounds["macro_f1_global"]
-    final_rounds["f1_personalized"] = final_rounds["macro_f1_personalized"]
-    final_rounds["delta_f1"] = final_rounds["f1_personalized"] - final_rounds["f1_global"]
-
-    return final_rounds[["client_id", "seed", "alpha", "round", "f1_global", "f1_personalized", "delta_f1"]]
-
-
-def _analyze_delta_f1_by_alpha(df: pd.DataFrame) -> pd.DataFrame:
-    """
-    Analyze personalization delta F1 statistics stratified by alpha.
-
-    Computes mean, median, 95% CI, and percentage of clients with positive gains
-    for each alpha (heterogeneity) level.
-
-    Args:
-        df: DataFrame with columns: alpha, delta_f1, client_id, seed
-
-    Returns:
-        DataFrame with columns: alpha, mean_delta, median_delta,
-                               ci_lower, ci_upper, pct_positive, n
-        Sorted by alpha ascending.
-    """
-    if df.empty or "alpha" not in df.columns or "delta_f1" not in df.columns:
-        return pd.DataFrame(columns=["alpha", "mean_delta", "median_delta", "ci_lower", "ci_upper", "pct_positive", "n"])
-
-    stats = []
-    for alpha in sorted(df["alpha"].unique()):
-        alpha_data = df[df["alpha"] == alpha]["delta_f1"].dropna().values
-        if len(alpha_data) == 0:
-            continue
-
-        mean_delta = float(np.mean(alpha_data))
-        median_delta = float(np.median(alpha_data))
-        pct_positive = float((alpha_data > 0).sum() / len(alpha_data) * 100)
-
-        if len(alpha_data) >= 2:
-            mean_ci, ci_lower, ci_upper = compute_confidence_interval(alpha_data)
-        else:
-            ci_lower = ci_upper = mean_delta
-
-        stats.append(
-            {
-                "alpha": alpha,
-                "mean_delta": mean_delta,
-                "median_delta": median_delta,
-                "ci_lower": ci_lower,
-                "ci_upper": ci_upper,
-                "pct_positive": pct_positive,
-                "n": len(alpha_data),
-            }
-        )
-
-    return pd.DataFrame(stats)
-
-
-def _render_personalization_delta_f1_plots(scatter_df: pd.DataFrame, stats_df: pd.DataFrame, output_path: Path) -> None:
-    """
-    Render 3-panel personalization delta F1 analysis figure.
-
-    Creates visualization showing:
-    1. Violin plot: Delta F1 distribution by alpha
-    2. Scatter plot: F1_global vs F1_personalized with y=x baseline
-    3. Bar chart: Percentage of clients with positive delta by alpha
-
-    Args:
-        scatter_df: DataFrame with columns: alpha, delta_f1, f1_global, f1_personalized
-        stats_df: DataFrame with columns: alpha, mean_delta, pct_positive
-        output_path: Path to save PNG
-
-    Raises:
-        ValueError: If scatter_df is empty
-    """
-    if scatter_df.empty:
-        raise ValueError("Cannot render personalization delta F1 plots: empty data")
-
-    fig, axes = plt.subplots(1, 3, figsize=(18, 5))
-    fig.suptitle("Personalization Benefit Analysis: Delta F1 by Heterogeneity", fontsize=14, fontweight="bold")
-
-    ax1, ax2, ax3 = axes
-
-    sns.violinplot(data=scatter_df, x="alpha", y="delta_f1", ax=ax1)
-    ax1.axhline(0, color="red", linestyle="--", alpha=0.5, linewidth=2, label="No benefit (y=0)")
-    ax1.set_xlabel("Alpha (Dirichlet Parameter)")
-    ax1.set_ylabel("Delta F1 (Personalized - Global)")
-    ax1.set_title("Delta F1 Distribution by Heterogeneity")
-    ax1.legend()
-    ax1.grid(True, alpha=0.3, axis="y")
-
-    ax2.scatter(
-        scatter_df["f1_global"],
-        scatter_df["f1_personalized"],
-        alpha=0.5,
-        s=30,
-        c=scatter_df["alpha"].astype("category").cat.codes,
-        cmap="viridis",
-    )
-    lims = [
-        min(scatter_df["f1_global"].min(), scatter_df["f1_personalized"].min()) - 0.02,
-        max(scatter_df["f1_global"].max(), scatter_df["f1_personalized"].max()) + 0.02,
-    ]
-    ax2.plot(lims, lims, "r--", alpha=0.5, linewidth=2, label="y=x (no benefit)")
-    ax2.set_xlabel("F1 Global")
-    ax2.set_ylabel("F1 Personalized")
-    ax2.set_title("Global vs Personalized Performance")
-    ax2.legend()
-    ax2.grid(True, alpha=0.3)
-    ax2.set_xlim(lims)
-    ax2.set_ylim(lims)
-
-    if not stats_df.empty:
-        ax3.bar(
-            range(len(stats_df)),
-            stats_df["pct_positive"],
-            color=sns.color_palette("viridis", len(stats_df)),
-            alpha=0.7,
-        )
-        ax3.set_xticks(range(len(stats_df)))
-        ax3.set_xticklabels([f"{a:.2f}" for a in stats_df["alpha"]])
-        ax3.set_xlabel("Alpha (Dirichlet Parameter)")
-        ax3.set_ylabel("% Clients with Positive Delta F1")
-        ax3.set_title("Proportion of Clients Benefiting from Personalization")
-        ax3.axhline(50, color="red", linestyle="--", alpha=0.3, linewidth=1)
-        ax3.set_ylim([0, 100])
-        ax3.grid(True, alpha=0.3, axis="y")
-
-    plt.tight_layout()
-    plt.savefig(output_path, dpi=300, bbox_inches="tight")
-    plt.close()
-    logger.info(f"Saved personalization delta F1 plots: {output_path}")
-
-
-def compute_confusion_matrix(y_true: np.ndarray, y_pred: np.ndarray, num_classes: int, normalize: bool = False) -> np.ndarray:
-    """
-    Compute confusion matrix for multi-class classification.
-
-    Args:
-        y_true: Ground truth labels (1D array)
-        y_pred: Predicted labels (1D array)
-        num_classes: Number of classes
-        normalize: If True, normalize by row (true class counts)
-
-    Returns:
-        Confusion matrix of shape (num_classes, num_classes)
-        cm[i, j] = count of samples with true label i predicted as j
-    """
-    if len(y_true) == 0:
-        return np.zeros((num_classes, num_classes), dtype=np.int64)
-
-    cm = sk_confusion_matrix(y_true, y_pred, labels=np.arange(num_classes)).astype(np.float64)
-
-    if normalize:
-        row_sums = cm.sum(axis=1, keepdims=True)
-        row_sums[row_sums == 0] = 1.0
-        cm = cm / row_sums
-
-    return cm
-
-
-def render_confusion_matrix_heatmap(
-    cm: np.ndarray,
-    class_names: List[str],
-    output_path: Path,
-    normalize: bool = False,
-    title: str = "Confusion Matrix",
-) -> None:
-    """
-    Render confusion matrix as heatmap and save to file.
-
-    Args:
-        cm: Confusion matrix (num_classes x num_classes)
-        class_names: List of class names for axis labels
-        output_path: Path to save PNG file
-        normalize: If True, display percentages instead of counts
-        title: Plot title
-    """
-    fig, ax = plt.subplots(figsize=(10, 8))
-
-    if normalize and not np.allclose(cm.sum(axis=1), 1.0):
-        row_sums = cm.sum(axis=1, keepdims=True)
-        row_sums[row_sums == 0] = 1.0
-        cm_normalized = cm / row_sums
-    else:
-        cm_normalized = cm
-
-    vmin = 0.0
-    vmax = 1.0 if normalize else cm.max()
-
-    sns.heatmap(
-        cm_normalized,
-        annot=True,
-        fmt=".2f" if normalize else ".0f",
-        cmap="YlOrRd",
-        xticklabels=class_names,
-        yticklabels=class_names,
-        cbar_kws={"label": "Percentage" if normalize else "Count"},
-        vmin=vmin,
-        vmax=vmax,
-        ax=ax,
-    )
-
-    ax.set_xlabel("Predicted Label", fontsize=12)
-    ax.set_ylabel("True Label", fontsize=12)
-    ax.set_title(title, fontsize=14, fontweight="bold")
-
-    plt.xticks(rotation=45, ha="right")
-    plt.yticks(rotation=0)
-
-    fig.tight_layout()
-    output_path.parent.mkdir(parents=True, exist_ok=True)
-    fig.savefig(output_path, dpi=300, bbox_inches="tight")
-    plt.close(fig)
-
-
-def aggregate_confusion_matrices(cms: List[np.ndarray]) -> np.ndarray:
-    """
-    Aggregate multiple confusion matrices by summing.
-
-    Args:
-        cms: List of confusion matrices (same shape)
-
-    Returns:
-        Aggregated confusion matrix (sum of all inputs)
-
-    Raises:
-        ValueError: If cms is empty or matrices have mismatched shapes
-    """
-    if len(cms) == 0:
-        raise ValueError("Cannot aggregate empty list of confusion matrices")
-
-    first_shape = cms[0].shape
-    for i, cm in enumerate(cms[1:], start=1):
-        if cm.shape != first_shape:
-            raise ValueError(f"Confusion matrix shape mismatch: cms[0].shape={first_shape}, " f"cms[{i}].shape={cm.shape}")
-
-    return np.sum(cms, axis=0)
 
 
 def _resolve_run_dir(reference: str, runs_root: Path) -> Optional[Path]:
@@ -1218,30 +780,6 @@
     print(f"Saved FedProx heterogeneity plot: {output_file}")
     plt.close()
 
-    # Generate per-client scatter plots for Issue #48
-    print("Generating per-client scatter plots vs mu...")
-    scatter_df_l2 = _prepare_client_scatter_data(df, metric="l2_to_benign_mean")
-    if not scatter_df_l2.empty:
-        scatter_output_l2 = output_dir / "fedprox_client_scatter_l2.png"
-        _render_client_scatter_mu_plot(scatter_df_l2, metric="l2_to_benign_mean", output_path=scatter_output_l2, use_log_y=False)
-
-        summary_stats_l2 = _compute_global_mean_by_mu(scatter_df_l2, metric="l2_to_benign_mean")
-        summary_stats_l2["metric"] = "l2_to_benign_mean"
-        summary_csv_l2 = output_dir / "fedprox_client_scatter_summary_l2.csv"
-        summary_stats_l2.to_csv(summary_csv_l2, index=False)
-        print(f"Saved L2 scatter summary: {summary_csv_l2}")
-
-    scatter_df_cos = _prepare_client_scatter_data(df, metric="cos_to_benign_mean")
-    if not scatter_df_cos.empty:
-        scatter_output_cos = output_dir / "fedprox_client_scatter_cosine.png"
-        _render_client_scatter_mu_plot(scatter_df_cos, metric="cos_to_benign_mean", output_path=scatter_output_cos, use_log_y=False)
-
-        summary_stats_cos = _compute_global_mean_by_mu(scatter_df_cos, metric="cos_to_benign_mean")
-        summary_stats_cos["metric"] = "cos_to_benign_mean"
-        summary_csv_cos = output_dir / "fedprox_client_scatter_summary_cosine.csv"
-        summary_stats_cos.to_csv(summary_csv_cos, index=False)
-        print(f"Saved cosine scatter summary: {summary_csv_cos}")
-
 
 def plot_heterogeneity_comparison(df: pd.DataFrame, output_dir: Path):
     """Plot IID vs Non-IID performance with 95% CIs."""
@@ -1635,17 +1173,9 @@
     _render_privacy_curve(dp_df, baseline_df, output_dir)
 
 
-<<<<<<< HEAD
-        if comparison_data:
-            rows = [{"DP": item["DP"], "Cosine Similarity": val} for item in comparison_data for val in item["Cosine Similarity"]]
-            plot_df = pd.DataFrame(rows)
-            sns.violinplot(data=plot_df, x="DP", y="Cosine Similarity", ax=ax)
-            ax.set_title("Model Alignment with DP")
-=======
 def plot_privacy_utility(df: pd.DataFrame, output_dir: Path, runs_dir: Path) -> None:
     """
     Plot privacy-utility tradeoff for DP experiments.
->>>>>>> c372eba6
 
     Wrapper for thesis dimension: "privacy".
     Generates formal privacy-utility curve showing macro-F1 vs epsilon.
@@ -1659,22 +1189,9 @@
 
 
 def plot_personalization_benefit(df: pd.DataFrame, output_dir: Path):
-    """Plot personalization benefit with delta F1 analysis."""
+    """Plot personalization benefit."""
     if "personalization_epochs" not in df.columns:
         return
-
-    # Generate delta F1 analysis plots (Issue #58)
-    delta_df = _prepare_personalization_delta_f1_data(df)
-    if not delta_df.empty:
-        stats_df = _analyze_delta_f1_by_alpha(delta_df)
-        if not stats_df.empty:
-            output_path = output_dir / "personalization_delta_f1_analysis.png"
-            _render_personalization_delta_f1_plots(delta_df, stats_df, output_path)
-
-            # Export CSV summary
-            summary_csv = output_dir / "personalization_delta_f1_summary.csv"
-            stats_df.to_csv(summary_csv, index=False)
-            print(f"Saved personalization delta F1 summary: {summary_csv}")
 
     # Load client metrics for personalization data
     # This requires reading client metrics CSVs
