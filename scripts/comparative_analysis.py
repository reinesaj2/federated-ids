#!/usr/bin/env python3
"""
Comparative Analysis Framework for Federated IDS

Orchestrates systematic comparison experiments across multiple dimensions:
- Aggregation methods (FedAvg, Krum, Bulyan, Median)
- Data heterogeneity (IID vs Non-IID)
- Attack resilience (benign vs adversarial clients)
- Privacy impact (DP enabled/disabled)
- Personalization benefit (global vs personalized)

Generates reproducible results for thesis validation.
"""

import argparse
import errno
import json
import socket
import subprocess
import time
from contextlib import contextmanager
from dataclasses import asdict, dataclass, field
from pathlib import Path
from typing import Dict, List, Optional


# Default baseline values for controlled experiments
DEFAULT_ALPHA_IID = 1.0  # Alpha=1.0 means IID (uniform Dirichlet)
DEFAULT_ALPHA_NON_IID = 0.5  # Moderate non-IID for multi-dimensional experiments
DEFAULT_AGGREGATION = "fedavg"  # Baseline aggregation
# Attack dimension: compare all robust aggregation methods
ATTACK_AGGREGATIONS = ["fedavg", "krum", "bulyan", "median"]


@dataclass
class ExperimentConfig:
    """Configuration for a single comparative experiment."""

    aggregation: str
    alpha: float
    adversary_fraction: float
    dp_enabled: bool
    dp_noise_multiplier: float
    personalization_epochs: int
    num_clients: int
    num_rounds: int
    seed: int
    fedprox_mu: float = 0.0
    dataset: str = "unsw"
    data_path: str = "data/unsw/UNSW_NB15_training-set.csv"

    @classmethod
    def with_dataset(cls, dataset: str, **kwargs):
        """Create config with dataset-specific defaults."""
        dataset_paths = {
            "unsw": "data/unsw/UNSW_NB15_training-set.csv",
            "cic": "data/cic/cic_ids2017_multiclass.csv",
        }
        if dataset not in dataset_paths:
            raise ValueError(f"Unknown dataset: {dataset}. Supported: {list(dataset_paths.keys())}")
        return cls(dataset=dataset, data_path=dataset_paths[dataset], **kwargs)

    def to_preset_name(self) -> str:
        """Generate unique preset name for this configuration."""
        parts = [
            f"comp_{self.aggregation}",
            f"alpha{self.alpha}",
            f"adv{int(self.adversary_fraction * 100)}",
            f"dp{int(self.dp_enabled)}",
            f"pers{self.personalization_epochs}",
            f"mu{self.fedprox_mu}",
            f"seed{self.seed}",
        ]
        return "_".join(parts)


@dataclass
class ComparisonMatrix:
    """Defines the full comparison experiment matrix.

    Expanded grids per Issue #44 acceptance criteria for thesis validation.
    """

    aggregation_methods: List[str] = field(default_factory=lambda: ["fedavg", "krum", "bulyan", "median"])
    alpha_values: List[float] = field(default_factory=lambda: [0.02, 0.05, 0.1, 0.2, 0.5, 1.0, float('inf')])
    adversary_fractions: List[float] = field(default_factory=lambda: [0.0, 0.1, 0.3])
    dp_configs: List[Dict] = field(
        default_factory=lambda: [
            {"enabled": False, "noise": 0.0},
            {"enabled": True, "noise": 0.1},
            {"enabled": True, "noise": 0.3},
            {"enabled": True, "noise": 0.5},
            {"enabled": True, "noise": 0.7},
            {"enabled": True, "noise": 1.0},
            {"enabled": True, "noise": 1.5},
            {"enabled": True, "noise": 2.0},
        ]
    )
    personalization_epochs: List[int] = field(default_factory=lambda: [0, 3, 5])
    fedprox_mu_values: List[float] = field(default_factory=lambda: [0.0, 0.002, 0.005, 0.01, 0.02, 0.05, 0.08, 0.1, 0.2])
    seeds: List[int] = field(default_factory=lambda: [42, 43, 44, 45, 46])
    num_clients: int = 6
    num_rounds: int = 20
    dataset: str = "unsw"
    data_path: Optional[str] = None

    def _base_config(self, seed: int) -> Dict:
        """Get baseline config with fixed parameters for controlled experiments."""
        base = {
            "aggregation": DEFAULT_AGGREGATION,
            "alpha": DEFAULT_ALPHA_IID,
            "adversary_fraction": 0.0,
            "dp_enabled": False,
            "dp_noise_multiplier": 0.0,
            "personalization_epochs": 0,
            "fedprox_mu": 0.0,
            "num_clients": self.num_clients,
            "num_rounds": self.num_rounds,
            "seed": seed,
            "dataset": self.dataset,
        }
        if self.data_path:
            base["data_path"] = self.data_path
        return base

    def _create_config(self, base: Dict, **overrides) -> ExperimentConfig:
        """Create config with overrides applied to base."""
        return ExperimentConfig(**{**base, **overrides})

    def _generate_aggregation_configs(self) -> List[ExperimentConfig]:
        """Generate configs varying only aggregation method."""
        configs = []
        for agg in self.aggregation_methods:
            for seed in self.seeds:
                configs.append(self._create_config(self._base_config(seed), aggregation=agg))
        return configs

    def _generate_heterogeneity_configs(self) -> List[ExperimentConfig]:
        """Generate configs varying only alpha (data heterogeneity)."""
        configs = []
        for alpha in self.alpha_values:
            for seed in self.seeds:
                configs.append(self._create_config(self._base_config(seed), alpha=alpha))
        return configs

    def _generate_heterogeneity_fedprox_configs(self) -> List[ExperimentConfig]:
        """Generate FedProx configs for heterogeneity comparison.

        Tests FedProx algorithm across different alpha values (data heterogeneity)
        and mu values (proximal term strength) to evaluate heterogeneity mitigation.
        """
        configs = []
        for alpha in self.alpha_values:
            for mu in self.fedprox_mu_values:
                for seed in self.seeds:
                    configs.append(self._create_config(self._base_config(seed), alpha=alpha, fedprox_mu=mu))
        return configs

    def _generate_attack_configs(self) -> List[ExperimentConfig]:
        """Generate configs for attack resilience comparison.

        Uses all robust aggregation methods including Bulyan.
        Uses alpha=0.5 for moderate non-IID setting.
        Uses num_clients=11 to meet Bulyan's n >= 4f + 3 requirement
        (allows f=2 Byzantine tolerance: 11 >= 4*2 + 3).
        """
        configs = []
        for agg in ATTACK_AGGREGATIONS:
            for adv_frac in self.adversary_fractions:
                for seed in self.seeds:
                    configs.append(
                        self._create_config(
                            self._base_config(seed),
                            aggregation=agg,
                            alpha=DEFAULT_ALPHA_NON_IID,
                            adversary_fraction=adv_frac,
                            num_clients=11,  # Bulyan requires n >= 4f + 3
                        )
                    )
        return configs

    def _generate_privacy_configs(self) -> List[ExperimentConfig]:
        """Generate configs varying DP settings.

        Uses alpha=0.5 for moderate non-IID to test privacy impact under
        realistic heterogeneous conditions.
        """
        configs = []
        for dp_config in self.dp_configs:
            for seed in self.seeds:
                configs.append(
                    self._create_config(
                        self._base_config(seed),
                        alpha=DEFAULT_ALPHA_NON_IID,
                        dp_enabled=dp_config["enabled"],
                        dp_noise_multiplier=dp_config["noise"],
                    )
                )
        return configs

    def _generate_personalization_configs(self) -> List[ExperimentConfig]:
        """Generate configs varying personalization epochs.

        Uses alpha=0.5 to test personalization benefit under non-IID conditions
        where it is expected to provide the most value.
        """
        configs = []
        for pers_epochs in self.personalization_epochs:
            for seed in self.seeds:
                configs.append(
                    self._create_config(
                        self._base_config(seed),
                        alpha=DEFAULT_ALPHA_NON_IID,
                        personalization_epochs=pers_epochs,
                    )
                )
        return configs

    def _generate_full_factorial_configs(self) -> List[ExperimentConfig]:
        """Generate full factorial experiment matrix (WARNING: very large)."""
        configs = []
        for agg in self.aggregation_methods:
            for alpha in self.alpha_values:
                for adv_frac in self.adversary_fractions:
                    for dp_config in self.dp_configs:
                        for pers in self.personalization_epochs:
                            for seed in self.seeds:
                                configs.append(
                                    ExperimentConfig(
                                        aggregation=agg,
                                        alpha=alpha,
                                        adversary_fraction=adv_frac,
                                        dp_enabled=dp_config["enabled"],
                                        dp_noise_multiplier=dp_config["noise"],
                                        personalization_epochs=pers,
                                        num_clients=self.num_clients,
                                        num_rounds=self.num_rounds,
                                        seed=seed,
                                    )
                                )
        return configs

    def generate_configs(self, filter_dimension: Optional[str] = None) -> List[ExperimentConfig]:
        """Generate experiment configurations for specified dimension.

        Args:
            filter_dimension: Dimension to vary. Options:
                - 'aggregation': Compare aggregation methods
                - 'heterogeneity': Compare IID vs Non-IID
                - 'heterogeneity_fedprox': Compare FedProx across heterogeneity levels
                - 'attack': Compare attack resilience
                - 'privacy': Compare privacy-utility tradeoff
                - 'personalization': Compare personalization benefit
                - None: Full factorial (all combinations)

        Returns:
            List of experiment configurations
        """
        dimension_map = {
            "aggregation": self._generate_aggregation_configs,
            "heterogeneity": self._generate_heterogeneity_configs,
            "heterogeneity_fedprox": self._generate_heterogeneity_fedprox_configs,
            "attack": self._generate_attack_configs,
            "privacy": self._generate_privacy_configs,
            "personalization": self._generate_personalization_configs,
        }

        if filter_dimension is None:
            return self._generate_full_factorial_configs()

        generator = dimension_map.get(filter_dimension)
        if generator is None:
            raise ValueError(
                f"Invalid dimension: {filter_dimension}. " f"Must be one of {list(dimension_map.keys())} or None for full factorial."
            )

        return generator()


def is_port_available(port: int, host: str = "localhost") -> bool:
    """Check if a port is available for use."""
    with socket.socket(socket.AF_INET, socket.SOCK_STREAM) as sock:
        sock.setsockopt(socket.SOL_SOCKET, socket.SO_REUSEADDR, 1)
        try:
            sock.bind((host, port))
            return True
        except PermissionError:
            if port < 1024:
                return False
            return True
        except OSError as exc:
            if exc.errno == errno.EPERM and port >= 1024:
                return True
            return False


def find_available_port(start_port: int = 8080, max_attempts: int = 100) -> int:
    """Find an available port starting from start_port."""
    for port in range(start_port, start_port + max_attempts):
        if is_port_available(port):
            return port
    raise RuntimeError(f"Could not find available port in range {start_port}-{start_port + max_attempts}")


@contextmanager
def managed_subprocess(cmd: List[str], log_file: Path, cwd: Path, timeout: int = 600):
    """Context manager for subprocess with proper cleanup.

    Args:
        cmd: Command and arguments
        log_file: Path to log file for stdout/stderr
        cwd: Working directory
        timeout: Timeout in seconds for process wait

    Yields:
        subprocess.Popen object
    """
    proc = None
    try:
        with open(log_file, "w") as log:
            proc = subprocess.Popen(cmd, stdout=log, stderr=subprocess.STDOUT, cwd=cwd)
        yield proc
    finally:
        if proc is not None:
            try:
                proc.wait(timeout=timeout)
            except subprocess.TimeoutExpired:
                proc.kill()
                proc.wait()


def run_federated_experiment(
    config: ExperimentConfig, base_dir: Path, port_start: int = 8080, server_timeout: int = 300, client_timeout: int = 900
) -> Dict:
    """Run a single federated learning experiment with proper error handling.

    Args:
        config: Experiment configuration
        base_dir: Base directory for project
        port_start: Starting port for server (will find next available)
        server_timeout: Timeout in seconds for server process (default: 300)
        client_timeout: Timeout in seconds for client processes (default: 900)

    Returns:
        Dictionary with experiment results and metadata

    Raises:
        RuntimeError: If experiment fails to complete
    """
    preset = config.to_preset_name()
    run_dir = base_dir / "runs" / preset
    run_dir.mkdir(parents=True, exist_ok=True)

    # Save config metadata
    config_path = run_dir / "config.json"
    with open(config_path, "w") as f:
        json.dump(asdict(config), f, indent=2)

    # Find available port
    port = find_available_port(port_start)

    # Calculate adversary client count
    num_adversaries = int(config.adversary_fraction * config.num_clients)

    # Build server command
    server_log = run_dir / "server.log"
    server_cmd = [
        "python",
        "server.py",
        "--rounds",
        str(config.num_rounds),
        "--aggregation",
        config.aggregation,
        "--server_address",
        f"localhost:{port}",
        "--logdir",
        str(run_dir),
        "--min_fit_clients",
        str(config.num_clients),
        "--min_eval_clients",
        str(config.num_clients),
        "--min_available_clients",
        str(config.num_clients),
        "--fedprox_mu",
        str(config.fedprox_mu),
    ]

    client_procs = []
    try:
        # Start server with managed subprocess
        with managed_subprocess(server_cmd, server_log, base_dir, timeout=server_timeout) as server_proc:
            # Wait for server startup with basic health check
            max_retries = 10
            for _ in range(max_retries):
                time.sleep(0.5)
                if is_port_available(port):
                    continue  # Port still available, server not ready
                break
            else:
                raise RuntimeError(f"Server failed to bind to port {port} after {max_retries * 0.5}s")

            # Start clients
            for client_id in range(config.num_clients):
                adversary_mode = "grad_ascent" if client_id < num_adversaries else "none"

                client_log = run_dir / f"client_{client_id}.log"
                client_cmd = [
                    "python",
                    "client.py",
                    "--server_address",
                    f"localhost:{port}",
                    "--dataset",
                    config.dataset,
                    "--data_path",
                    config.data_path,
                    "--partition_strategy",
                    "dirichlet" if config.alpha < 1.0 else "iid",
                    "--alpha",
                    str(config.alpha),
                    "--num_clients",
                    str(config.num_clients),
                    "--client_id",
                    str(client_id),
                    "--seed",
                    str(config.seed),
                    "--local_epochs",
                    "1",
                    "--adversary_mode",
                    adversary_mode,
                    "--personalization_epochs",
                    str(config.personalization_epochs),
                    "--logdir",
                    str(run_dir),
                ]

                if config.dp_enabled:
                    client_cmd.extend(
                        [
                            "--dp_enabled",
                            "--dp_noise_multiplier",
                            str(config.dp_noise_multiplier),
                        ]
                    )

                with open(client_log, "w") as log:
                    proc = subprocess.Popen(client_cmd, stdout=log, stderr=subprocess.STDOUT, cwd=base_dir)
                    client_procs.append(proc)

            # Wait for all clients to complete with timeout
            for proc in client_procs:
                try:
                    proc.wait(timeout=client_timeout)
                except subprocess.TimeoutExpired:
                    proc.kill()
                    raise RuntimeError("Client process timed out")

            # Server will complete after all clients finish
            server_exit_code = server_proc.returncode

    finally:
        # Ensure all client processes are terminated
        for proc in client_procs:
            if proc.poll() is None:  # Still running
                proc.kill()
                proc.wait()

    # Collect results
    metrics_file = run_dir / "metrics.csv"
    results = {
        "preset": preset,
        "config": asdict(config),
        "run_dir": str(run_dir),
        "metrics_exist": metrics_file.exists(),
        "server_exit_code": server_exit_code,
        "port": port,
    }

    return results


def main():
    parser = argparse.ArgumentParser(description="Run comparative analysis experiments")
    parser.add_argument(
        "--dimension",
        type=str,
        choices=[
            "aggregation",
            "heterogeneity",
            "heterogeneity_fedprox",
            "attack",
            "privacy",
            "personalization",
            "full",
        ],
        default="aggregation",
        help="Comparison dimension to explore",
    )
    parser.add_argument(
        "--output_dir",
        type=str,
        default="results/comparative_analysis",
        help="Directory for analysis results",
    )
    parser.add_argument(
        "--dry_run",
        action="store_true",
        help="Print configs without running experiments",
    )
    parser.add_argument(
        "--server_timeout",
        type=int,
        default=300,
        help="Server process timeout in seconds (default: 300)",
    )
    parser.add_argument(
        "--client_timeout",
        type=int,
        default=900,
        help="Client process timeout in seconds (default: 900)",
    )
    parser.add_argument(
<<<<<<< HEAD
=======
        "--num_clients",
        type=int,
        default=6,
        help="Number of clients per experiment (default: 6)",
    )
    parser.add_argument(
        "--num_rounds",
        type=int,
        default=20,
        help="Number of FL rounds per experiment (default: 20)",
    )
    parser.add_argument(
>>>>>>> 2ec5668c
        "--dataset",
        type=str,
        choices=["unsw", "cic"],
        default="unsw",
        help="Dataset to use (unsw=UNSW-NB15, cic=CIC-IDS2017)",
    )
    parser.add_argument(
        "--data_path",
        type=str,
        help="Override default dataset path",
    )
    parser.add_argument(
        "--aggregation-methods",
        type=str,
        help="Comma-separated list of aggregation methods to evaluate.",
    )
    parser.add_argument(
        "--alpha-values",
        type=str,
        help="Comma-separated list of alpha values to evaluate.",
    )
    parser.add_argument(
        "--fedprox-mu-values",
        type=str,
        help="Comma-separated list of FedProx mu values to evaluate.",
    )
    parser.add_argument(
        "--adversary-fractions",
        type=str,
        help="Comma-separated list of adversary fractions to evaluate.",
    )
    parser.add_argument(
        "--dp-noise-multipliers",
        type=str,
        help="Comma-separated list of DP noise multipliers to evaluate.",
    )
    parser.add_argument(
        "--personalization-epochs",
        type=str,
        help="Comma-separated list of personalization epochs to evaluate.",
    )
    parser.add_argument(
        "--seeds",
        type=str,
        help="Comma-separated list of random seeds to evaluate.",
    )
    parser.add_argument(
        "--split-index",
        type=int,
        default=0,
        help="Zero-based split index when dividing experiment configs across jobs.",
    )
    parser.add_argument(
        "--split-total",
        type=int,
        default=1,
        help="Total number of splits when dividing experiment configs across jobs.",
    )

    args = parser.parse_args()

    base_dir = Path.cwd()
    output_dir = Path(args.output_dir)
    output_dir.mkdir(parents=True, exist_ok=True)

    # Generate experiment matrix with dataset configuration
    dataset_paths = {
        "unsw": "data/unsw/UNSW_NB15_training-set.csv",
        "cic": "data/cic/cic_ids2017_multiclass.csv",
    }
    data_path = args.data_path if args.data_path else dataset_paths[args.dataset]

    matrix = ComparisonMatrix(dataset=args.dataset, data_path=data_path)
<<<<<<< HEAD
=======
    matrix.num_clients = args.num_clients
    matrix.num_rounds = args.num_rounds
>>>>>>> 2ec5668c
    if args.aggregation_methods:
        matrix.aggregation_methods = [method.strip() for method in args.aggregation_methods.split(",") if method.strip()]
    if args.alpha_values:
        matrix.alpha_values = [
            float("inf") if value.strip().lower() in {"inf", "infinity"} else float(value.strip())
            for value in args.alpha_values.split(",")
            if value.strip()
        ]
    if args.fedprox_mu_values:
        matrix.fedprox_mu_values = [float(value.strip()) for value in args.fedprox_mu_values.split(",") if value.strip()]
    if args.adversary_fractions:
        matrix.adversary_fractions = [float(value.strip()) for value in args.adversary_fractions.split(",") if value.strip()]
    if args.dp_noise_multipliers:
        matrix.dp_configs = [
            {"enabled": float(value.strip()) > 0.0, "noise": float(value.strip())}
            for value in args.dp_noise_multipliers.split(",")
            if value.strip()
        ]
    if args.personalization_epochs:
        matrix.personalization_epochs = [int(value.strip()) for value in args.personalization_epochs.split(",") if value.strip()]
    if args.seeds:
        matrix.seeds = [int(value.strip()) for value in args.seeds.split(",") if value.strip()]
    if args.split_total < 1:
        raise ValueError("--split-total must be >= 1")
    if args.split_index < 0 or args.split_index >= args.split_total:
        raise ValueError("--split-index must satisfy 0 <= split_index < split_total")

    configs = matrix.generate_configs(filter_dimension=None if args.dimension == "full" else args.dimension)
    if args.split_total > 1:
        configs = configs[args.split_index :: args.split_total]

    print(f"Generated {len(configs)} experiment configurations for dimension: {args.dimension}")
    print(f"Dataset: {args.dataset} ({data_path})")
    if args.split_total > 1:
        print(f"Split {args.split_index + 1}/{args.split_total}")

    if args.dry_run:
        for i, config in enumerate(configs):
            print(f"{i + 1}. {config.to_preset_name()}")
        return

    # Run experiments with progress monitoring
    results = []
    successful_experiments = 0
    failed_experiments = 0

    for i, config in enumerate(configs):
        print(f"\n[{i + 1}/{len(configs)}] Running: {config.to_preset_name()}")
        print(f"  Progress: {successful_experiments} successful, {failed_experiments} failed")

        try:
            result = run_federated_experiment(config, base_dir, server_timeout=args.server_timeout, client_timeout=args.client_timeout)
            results.append(result)

            if result.get('metrics_exist', False):
                successful_experiments += 1
                print(f"  SUCCESS: Exit code {result['server_exit_code']}, metrics generated")
            else:
                failed_experiments += 1
                print(f"  WARNING: Exit code {result['server_exit_code']}, no metrics generated")

        except subprocess.TimeoutExpired as e:
            failed_experiments += 1
            print(f"  TIMEOUT: {e}")
            results.append({"preset": config.to_preset_name(), "error": f"Timeout: {e}"})
        except Exception as e:
            failed_experiments += 1
            print(f"  FAILED: {e}")
            results.append({"preset": config.to_preset_name(), "error": str(e)})

    print("\nEXPERIMENT SUMMARY:")
    print(f"  Total experiments: {len(configs)}")
    print(f"  Successful: {successful_experiments}")
    print(f"  Failed: {failed_experiments}")
    print(f"  Success rate: {successful_experiments/len(configs)*100:.1f}%")

    # Save experiment manifest
    manifest_name = f"experiment_manifest_{args.dimension}"
    if args.split_total > 1:
        manifest_name += f"_split{args.split_index + 1}of{args.split_total}"
    manifest_path = output_dir / f"{manifest_name}.json"
    with open(manifest_path, "w") as f:
        json.dump(
            {"dimension": args.dimension, "total_experiments": len(results), "results": results},
            f,
            indent=2,
        )

    print(f"\nExperiment manifest saved to: {manifest_path}")
    print(f"Total experiments run: {len(results)}")
    failed = sum(1 for r in results if "error" in r)
    if failed:
        print(f"Failed experiments: {failed}")


if __name__ == "__main__":
    main()<|MERGE_RESOLUTION|>--- conflicted
+++ resolved
@@ -519,8 +519,6 @@
         help="Client process timeout in seconds (default: 900)",
     )
     parser.add_argument(
-<<<<<<< HEAD
-=======
         "--num_clients",
         type=int,
         default=6,
@@ -533,7 +531,6 @@
         help="Number of FL rounds per experiment (default: 20)",
     )
     parser.add_argument(
->>>>>>> 2ec5668c
         "--dataset",
         type=str,
         choices=["unsw", "cic"],
@@ -607,11 +604,8 @@
     data_path = args.data_path if args.data_path else dataset_paths[args.dataset]
 
     matrix = ComparisonMatrix(dataset=args.dataset, data_path=data_path)
-<<<<<<< HEAD
-=======
     matrix.num_clients = args.num_clients
     matrix.num_rounds = args.num_rounds
->>>>>>> 2ec5668c
     if args.aggregation_methods:
         matrix.aggregation_methods = [method.strip() for method in args.aggregation_methods.split(",") if method.strip()]
     if args.alpha_values:
@@ -686,7 +680,7 @@
     print(f"  Total experiments: {len(configs)}")
     print(f"  Successful: {successful_experiments}")
     print(f"  Failed: {failed_experiments}")
-    print(f"  Success rate: {successful_experiments/len(configs)*100:.1f}%")
+    print(f"  Success rate: {successful_experiments / len(configs) * 100:.1f}%")
 
     # Save experiment manifest
     manifest_name = f"experiment_manifest_{args.dimension}"
