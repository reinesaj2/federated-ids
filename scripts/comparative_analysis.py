--- conflicted
+++ resolved
@@ -58,7 +58,7 @@
     fedprox_mu: float = 0.0
     dataset: str = "unsw"
     data_path: str = "data/unsw/UNSW_NB15_training-set.csv"
-<<<<<<< HEAD
+    temporal_validation: bool = False
     client_datasets: Optional[List[str]] = None
     client_data_paths: Optional[List[str]] = None
 
@@ -73,9 +73,6 @@
         if self.client_data_paths and client_id < len(self.client_data_paths):
             return self.client_data_paths[client_id]
         return self.data_path
-=======
-    temporal_validation: bool = False
->>>>>>> 989e4425
 
     @classmethod
     def with_dataset(cls, dataset: str, **kwargs):
@@ -317,7 +314,6 @@
                 )
         return configs
 
-<<<<<<< HEAD
     def _generate_mixed_configs(self) -> List[ExperimentConfig]:
         """Generate configs for mixed-dataset federation (CIC + UNSW).
 
@@ -409,7 +405,8 @@
                             fedprox_mu=mu,
                         )
                         configs.append(config)
-=======
+        return configs
+
     def _generate_hybrid_configs(self) -> List[ExperimentConfig]:
         """Generate configs for hybrid cross-source federated learning.
 
@@ -493,7 +490,6 @@
                                 adversary_fraction=adversary_fraction,
                             )
                         )
->>>>>>> 989e4425
 
         return configs
 
@@ -548,12 +544,9 @@
             "attack_fedprox": self._generate_attack_fedprox_configs,
             "privacy": self._generate_privacy_configs,
             "personalization": self._generate_personalization_configs,
-<<<<<<< HEAD
             "mixed": self._generate_mixed_configs,
             "mixed_silo_3dataset": self._generate_mixed_silo_3dataset_configs,
-=======
             "hybrid": self._generate_hybrid_configs,
->>>>>>> 989e4425
         }
 
         if filter_dimension is None:
@@ -801,12 +794,9 @@
             "attack_fedprox",
             "privacy",
             "personalization",
-<<<<<<< HEAD
             "mixed",
             "mixed_silo_3dataset",
-=======
             "hybrid",
->>>>>>> 989e4425
             "full",
         ],
         default="aggregation",
