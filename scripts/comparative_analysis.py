--- conflicted
+++ resolved
@@ -47,7 +47,7 @@
     seed: int
     fedprox_mu: float = 0.0
     dataset: str = "unsw"
-    data_path: str = "data/unsw/UNSW_NB15_training-set.csv"
+    data_path: str = "data/unsw/unsw_nb15_sample.csv"
 
     def to_preset_name(self) -> str:
         """Generate unique preset name for this configuration."""
@@ -142,10 +142,6 @@
         Uses alpha=0.5 for moderate non-IID setting.
         Uses num_clients=11 to meet Bulyan's n >= 4f + 3 requirement
         (allows f=2 Byzantine tolerance: 11 >= 4*2 + 3).
-
-        IMPORTANT: With n=11 clients, Bulyan can safely tolerate f <= 2 adversaries (18.2%).
-        The 30% adversary configuration (f=3) violates this constraint and will fail.
-        See EXPERIMENT_CONSTRAINTS.md for details.
         """
         configs = []
         for agg in ATTACK_AGGREGATIONS:
@@ -286,14 +282,14 @@
 
 
 @contextmanager
-def managed_subprocess(cmd: List[str], log_file: Path, cwd: Path, timeout: int = 3600):
+def managed_subprocess(cmd: List[str], log_file: Path, cwd: Path, timeout: int = 600):
     """Context manager for subprocess with proper cleanup.
 
     Args:
         cmd: Command and arguments
         log_file: Path to log file for stdout/stderr
         cwd: Working directory
-        timeout: Timeout in seconds for process wait (default 60 min for full datasets)
+        timeout: Timeout in seconds for process wait
 
     Yields:
         subprocess.Popen object
@@ -360,19 +356,14 @@
         str(config.num_clients),
         "--min_available_clients",
         str(config.num_clients),
-<<<<<<< HEAD
-        "--byzantine_f",
-        str(num_adversaries),
-=======
         "--fedprox_mu",
         str(config.fedprox_mu),
->>>>>>> f543ac18
     ]
 
     client_procs = []
     try:
-        # Start server with managed subprocess (extended timeout for edge cases: Bulyan+high adversary, IID)
-        with managed_subprocess(server_cmd, server_log, base_dir, timeout=10800) as server_proc:
+        # Start server with managed subprocess
+        with managed_subprocess(server_cmd, server_log, base_dir, timeout=120) as server_proc:
             # Wait for server startup with basic health check
             max_retries = 10
             for _ in range(max_retries):
@@ -430,10 +421,10 @@
                     proc = subprocess.Popen(client_cmd, stdout=log, stderr=subprocess.STDOUT, cwd=base_dir)
                     client_procs.append(proc)
 
-            # Wait for all clients to complete with timeout (extended for edge cases: Bulyan+high adversary, IID)
+            # Wait for all clients to complete with timeout
             for proc in client_procs:
                 try:
-                    proc.wait(timeout=10800)  # 180 minute timeout per client for edge cases
+                    proc.wait(timeout=600)  # 10 minute timeout per client
                 except subprocess.TimeoutExpired:
                     proc.kill()
                     raise RuntimeError("Client process timed out")
