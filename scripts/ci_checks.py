#!/usr/bin/env python3
"""
CI validation script for federated learning experiment artifacts.
Validates schemas and basic sanity of generated metrics files.
"""

import argparse
import csv
import math
import re
import sys
from collections import defaultdict
from pathlib import Path
from typing import Dict, List, Set, Tuple


class ArtifactValidationError(Exception):
    """Raised when artifact validation fails."""

    pass


MIN_WEIGHTED_MACRO_F1 = 0.70
MIN_WEIGHTED_ACCURACY = 0.70
MAX_FINAL_L2_DISTANCE = 1.5


def _safe_float(value: str | None) -> float | None:
    if value in ("", None):
        return None
    try:
        return float(str(value))
    except (TypeError, ValueError):
        return None


def _load_csv_rows(csv_path: Path) -> List[Dict[str, str]]:
    """Load all rows from a CSV file as dictionaries."""
    with open(csv_path, "r", encoding="utf-8") as handle:
        reader = csv.DictReader(handle)
        return list(reader)


def validate_csv_schema(csv_path: Path, expected_columns: Set[str]) -> None:
    """Validate that a CSV file exists and has expected columns."""
    if not csv_path.exists():
        raise ArtifactValidationError(f"Required CSV file missing: {csv_path}")

    try:
        with open(csv_path, "r") as f:
            reader = csv.DictReader(f)
            actual_columns = set(reader.fieldnames or [])

            if not expected_columns.issubset(actual_columns):
                missing = expected_columns - actual_columns
                raise ArtifactValidationError(f"CSV {csv_path} missing required columns: {missing}. " f"Found: {actual_columns}")

            # Validate at least one data row exists
            try:
                next(reader)
            except StopIteration:
                raise ArtifactValidationError(f"CSV {csv_path} has no data rows")

    except Exception as e:
        if isinstance(e, ArtifactValidationError):
            raise
        raise ArtifactValidationError(f"Failed to read CSV {csv_path}: {e}")


def validate_plot_files(run_dir: Path) -> None:
    """Validate that required plot files exist."""
    required_plots = ["client_metrics_plot.png", "server_metrics_plot.png"]

    for plot_file in required_plots:
        plot_path = run_dir / plot_file
        if not plot_path.exists():
            raise ArtifactValidationError(f"Required plot file missing: {plot_path}")


def validate_fpr_tolerance(
    run_dir: Path,
    target_fpr: float = 0.10,
    tolerance: float = 0.02,
    strict: bool = True,
) -> None:
    """Validate that benign FPR at tau is within tolerance of target when using low_fpr mode.

    Args:
        run_dir: Directory containing client metrics
        target_fpr: Target FPR value (default 0.10)
        tolerance: Tolerance band around target (default 0.02)
        strict: If False, log warnings instead of raising errors (default True)
    """
    client_metrics_files = list(run_dir.glob("client_*_metrics.csv"))

    if not client_metrics_files:
        return  # Skip if no client files

    for client_file in client_metrics_files:
        try:
            with open(client_file, "r") as f:
                reader = csv.DictReader(f)
                headers = set(reader.fieldnames or [])

                # Check if this run has tau metrics (extended metrics mode)
                if "benign_fpr_bin_tau" not in headers:
                    return  # Skip validation if extended metrics not present

                # Read all rows and check last round FPR
                rows = list(reader)
                if not rows:
                    continue

                last_row = rows[-1]
                benign_fpr_str = last_row.get("benign_fpr_bin_tau", "")

                if benign_fpr_str and benign_fpr_str.strip():
                    try:
                        benign_fpr = float(benign_fpr_str)
                        fpr_diff = abs(benign_fpr - target_fpr)

                        if fpr_diff > tolerance:
                            message = (
                                f"FPR tolerance check failed for {client_file.name}: "
                                f"benign_fpr_bin_tau={benign_fpr:.3f}, target={target_fpr:.3f}, "
                                f"diff={fpr_diff:.3f} > tolerance={tolerance:.3f}"
                            )
                            if strict:
                                raise ArtifactValidationError(message)
                            else:
                                print(f"[WARNING] {message}")
                    except ValueError:
                        pass  # Skip if conversion fails
        except Exception as e:
            if isinstance(e, ArtifactValidationError):
                raise
            # Skip validation errors for files that can't be read
            pass


def validate_run_directory(run_dir: Path, fpr_strict: bool = True, require_plots: bool = True) -> None:
    """Validate a single FL run directory.

    Args:
        run_dir: Directory to validate
        fpr_strict: If False, FPR tolerance violations are warnings (default True)
    """
    print(f"Validating run directory: {run_dir}")

    # Validate server metrics - require basic structure
    server_metrics_path = run_dir / "metrics.csv"
    required_server_columns = {"round"}  # Flexible schema: only require 'round'
    validate_csv_schema(server_metrics_path, required_server_columns)

    # Find and validate client metrics files - required
    client_metrics_files = list(run_dir.glob("client_*_metrics.csv"))
    if not client_metrics_files:
        raise ArtifactValidationError(f"No client metrics files found in {run_dir}")

    # Validate client files have at least 'round' column
    required_client_columns = {"round"}
    for client_file in client_metrics_files:
        validate_csv_schema(client_file, required_client_columns)

    # Validate plot files if required
    if require_plots:
        validate_plot_files(run_dir)

    # Compute convergence metrics from client summaries
    macro_weight = 0.0
    macro_sum = 0.0
    macro_samples = 0
    acc_weight = 0.0
    acc_sum = 0.0
    acc_samples = 0

    for client_file in client_metrics_files:
        rows = _load_csv_rows(client_file)
        if not rows:
            continue
        last_row = rows[-1]
        dataset_size = _safe_float(last_row.get("dataset_size")) or 0.0
        weight = dataset_size if dataset_size > 0 else 1.0

        macro_value = _safe_float(last_row.get("macro_f1_after"))
        if macro_value is not None:
            macro_sum += weight * macro_value
            macro_weight += weight
            macro_samples += 1

        acc_value = _safe_float(last_row.get("acc_after"))
        if acc_value is not None:
            acc_sum += weight * acc_value
            acc_weight += weight
            acc_samples += 1

    if macro_samples == 0 or macro_weight == 0:
        raise ArtifactValidationError(f"No macro_f1_after values found in {run_dir}")

    weighted_macro_f1 = macro_sum / macro_weight
    if not math.isfinite(weighted_macro_f1) or weighted_macro_f1 < MIN_WEIGHTED_MACRO_F1:
        raise ArtifactValidationError(f"Weighted macro_f1_after={weighted_macro_f1:.3f} below minimum {MIN_WEIGHTED_MACRO_F1:.2f}")

    if acc_samples == 0 or acc_weight == 0:
        raise ArtifactValidationError(f"No acc_after values found in {run_dir}")

    weighted_accuracy = acc_sum / acc_weight
    if not math.isfinite(weighted_accuracy) or weighted_accuracy < MIN_WEIGHTED_ACCURACY:
        raise ArtifactValidationError(f"Weighted acc_after={weighted_accuracy:.3f} below minimum {MIN_WEIGHTED_ACCURACY:.2f}")

    # Validate server convergence metrics (L2 distance)
    server_rows = _load_csv_rows(server_metrics_path)
    if not server_rows:
        raise ArtifactValidationError(f"No server metrics rows found in {server_metrics_path}")
    final_server_row = server_rows[-1]
    l2_value = _safe_float(final_server_row.get("l2_to_benign_mean"))
    if l2_value is None:
        raise ArtifactValidationError(f"Server metrics missing l2_to_benign_mean in {server_metrics_path}")
    if not math.isfinite(l2_value) or l2_value > MAX_FINAL_L2_DISTANCE:
        raise ArtifactValidationError(f"Final l2_to_benign_mean={l2_value:.3f} exceeds maximum {MAX_FINAL_L2_DISTANCE:.1f}")

    # Validate FPR tolerance if using low_fpr tau mode
    validate_fpr_tolerance(run_dir, target_fpr=0.10, tolerance=0.02, strict=fpr_strict)

    print(f"[PASS] Run directory {run_dir.name} validation passed")


def find_run_directories(runs_dir: Path) -> List[Path]:
    """Find all FL run directories in the runs directory."""
    if not runs_dir.exists():
        raise ArtifactValidationError(f"Runs directory does not exist: {runs_dir}")

    run_dirs = [d for d in runs_dir.iterdir() if d.is_dir() and not d.name.startswith(".")]

    if not run_dirs:
        raise ArtifactValidationError(f"No run directories found in {runs_dir}")

    return sorted(run_dirs)


RUN_NAME_PATTERN = re.compile(r"nightly_fedprox_alpha(?P<alpha>[0-9.]+)_mu(?P<mu>[0-9.]+)_seed(?P<seed>\d+)")


def _collect_seed_counts(run_directories: List[Path]) -> Dict[Tuple[str, str], Set[int]]:
    seed_map: Dict[Tuple[str, str], Set[int]] = defaultdict(set)
    for run_dir in run_directories:
        match = RUN_NAME_PATTERN.match(run_dir.name)
        if not match:
            continue
        key = (match.group("alpha"), match.group("mu"))
        seed_map[key].add(int(match.group("seed")))
    return seed_map


def validate_seed_coverage(run_directories: List[Path], minimum_seeds: int = 5) -> None:
    """Ensure each FedProx nightly configuration has at least ``minimum_seeds`` runs."""
    seed_map = _collect_seed_counts(run_directories)
    if not seed_map:
        return
    for (alpha, mu), seeds in seed_map.items():
        if len(seeds) < minimum_seeds:
            raise ArtifactValidationError(
                f"FedProx nightly runs for alpha={alpha} mu={mu} have only {len(seeds)} seeds; " f"require at least {minimum_seeds}."
            )


def validate_privacy_experiments(runs_dir: Path) -> None:
    """Validate that privacy experiments have proper DP parameters and epsilon computation.

    Args:
        runs_dir: Directory containing experiment results

    Raises:
        ArtifactValidationError: If privacy experiments are invalid
    """
    all_dirs = find_run_directories(runs_dir)
    privacy_dirs = [d for d in all_dirs if "comparative-analysis-privacy" in d.name]

    if not privacy_dirs:
        raise ArtifactValidationError("No privacy experiment directories found")

    for exp_dir in privacy_dirs:
        client_metrics_files = list(exp_dir.glob("client_*_metrics.csv"))

        if not client_metrics_files:
            raise ArtifactValidationError(f"No client metrics found in {exp_dir}")

        for metrics_file in client_metrics_files:
            rows = _load_csv_rows(metrics_file)

            if not rows:
                raise ArtifactValidationError(f"Empty metrics file: {metrics_file}")

            # Check for required DP columns
            required_dp_columns = {"dp_enabled", "dp_noise_multiplier", "dp_epsilon", "dp_delta"}
            if not required_dp_columns.issubset(rows[0].keys()):
                missing = required_dp_columns - set(rows[0].keys())
                raise ArtifactValidationError(f"Missing DP parameters in {metrics_file}: {missing}")

            # Validate DP parameters
            dp_enabled_values = set(row.get("dp_enabled", "") for row in rows)
            if "True" not in dp_enabled_values and "true" not in dp_enabled_values:
                raise ArtifactValidationError(f"DP not enabled in {metrics_file}")

            # Validate epsilon values
            epsilon_values = []
            noise_multipliers = []

            for row in rows:
                epsilon_val = _safe_float(row.get("dp_epsilon"))
                noise_val = _safe_float(row.get("dp_noise_multiplier"))

                if epsilon_val is not None:
                    epsilon_values.append(epsilon_val)
                if noise_val is not None:
                    noise_multipliers.append(noise_val)

            if not epsilon_values:
                raise ArtifactValidationError(f"No valid epsilon values in {metrics_file}")

            # Check epsilon values are reasonable
            for epsilon in epsilon_values:
                if epsilon <= 0 or epsilon > 100:
                    raise ArtifactValidationError(f"Invalid epsilon value {epsilon} in {metrics_file}")

            # Check noise multiplier consistency
            if len(set(noise_multipliers)) > 1:
                raise ArtifactValidationError(f"Inconsistent noise multiplier in {metrics_file}")


def check_privacy_regressions(baseline_dir: Path, current_dir: Path, tolerance: float = 0.1) -> None:
    """Check for privacy regressions between baseline and current runs.

    Args:
        baseline_dir: Directory containing baseline experiment results
        current_dir: Directory containing current experiment results
        tolerance: Tolerance for epsilon value changes (default: 0.1)

    Raises:
        ArtifactValidationError: If privacy regression detected
    """
    baseline_all_dirs = find_run_directories(baseline_dir)
    current_all_dirs = find_run_directories(current_dir)
    baseline_privacy_dirs = [d for d in baseline_all_dirs if "comparative-analysis-privacy" in d.name]
    current_privacy_dirs = [d for d in current_all_dirs if "comparative-analysis-privacy" in d.name]

    if not baseline_privacy_dirs or not current_privacy_dirs:
        return  # No privacy experiments to compare

    # Compare epsilon values for similar experiments
    baseline_epsilons = _extract_epsilon_values(baseline_privacy_dirs)
    current_epsilons = _extract_epsilon_values(current_privacy_dirs)

    for noise_level in baseline_epsilons:
        if noise_level not in current_epsilons:
            continue

        baseline_eps = baseline_epsilons[noise_level]
        current_eps = current_epsilons[noise_level]

        if len(baseline_eps) != len(current_eps):
            continue

        # Check for significant changes in epsilon values
        for i, (baseline_eps_val, current_eps_val) in enumerate(zip(baseline_eps, current_eps)):
            if abs(baseline_eps_val - current_eps_val) > tolerance:
                raise ArtifactValidationError(
                    f"Privacy regression detected: epsilon changed from {baseline_eps_val} to {current_eps_val} "
                    f"for noise level {noise_level} (tolerance: {tolerance})"
                )


def validate_privacy_utility_curve_data(curve_csv: Path) -> None:
    """Validate privacy-utility curve CSV data structure and values.

    Args:
        curve_csv: Path to privacy-utility curve CSV file

    Raises:
        ArtifactValidationError: If curve data is invalid
    """
    if not curve_csv.exists():
        raise ArtifactValidationError(f"Privacy-utility curve CSV not found: {curve_csv}")

    rows = _load_csv_rows(curve_csv)

    if not rows:
        raise ArtifactValidationError(f"Empty privacy-utility curve CSV: {curve_csv}")

    # Check required columns
    required_columns = {"epsilon", "macro_f1_mean", "ci_lower", "ci_upper", "n", "dp_noise_multiplier", "is_baseline"}
    if not required_columns.issubset(rows[0].keys()):
        missing = required_columns - set(rows[0].keys())
        raise ArtifactValidationError(f"Missing required columns in {curve_csv}: {missing}")

    # Validate data values
    for i, row in enumerate(rows):
        epsilon = _safe_float(row.get("epsilon"))
        macro_f1 = _safe_float(row.get("macro_f1_mean"))
        ci_lower = _safe_float(row.get("ci_lower"))
        ci_upper = _safe_float(row.get("ci_upper"))
        n = _safe_float(row.get("n"))
        is_baseline = row.get("is_baseline", "0")

        # Skip baseline rows (epsilon can be None)
        if is_baseline in ("1", "True", "true"):
            continue

        # Validate epsilon values
        if epsilon is not None:
            if epsilon <= 0 or epsilon > 50:
                raise ArtifactValidationError(f"Epsilon values out of range: {epsilon} in row {i + 1}")

        # Validate macro F1 values
        if macro_f1 is not None:
            if macro_f1 < 0 or macro_f1 > 1:
                raise ArtifactValidationError(f"Invalid macro F1 value: {macro_f1} in row {i + 1}")

        # Validate confidence intervals
        if ci_lower is not None and ci_upper is not None and macro_f1 is not None:
            if ci_lower > ci_upper:
                raise ArtifactValidationError(f"Invalid confidence intervals: ci_lower={ci_lower} > ci_upper={ci_upper} in row {i + 1}")

            if ci_lower > macro_f1 or ci_upper < macro_f1:
                raise ArtifactValidationError(
                    f"Confidence intervals don't contain mean: {ci_lower} <= {macro_f1} <= {ci_upper} in row {i + 1}"
                )

        # Validate sample size
        if n is not None and n < 1:
            raise ArtifactValidationError(f"Invalid sample size: {n} in row {i + 1}")


def _extract_epsilon_values(privacy_dirs: List[Path]) -> Dict[float, List[float]]:
    """Extract epsilon values grouped by noise multiplier from privacy experiment directories.

    Args:
        privacy_dirs: List of privacy experiment directories

    Returns:
        Dictionary mapping noise multiplier to list of epsilon values
    """
    epsilon_by_noise: Dict[float, List[float]] = {}

    for exp_dir in privacy_dirs:
        client_metrics_files = list(exp_dir.glob("client_*_metrics.csv"))

        for metrics_file in client_metrics_files:
            rows = _load_csv_rows(metrics_file)

            if not rows:
                continue

            # Get noise multiplier from first row
            noise_multiplier = _safe_float(rows[0].get("dp_noise_multiplier"))
            if noise_multiplier is None:
                continue

            # Extract epsilon values
            epsilon_values = []
            for row in rows:
                epsilon = _safe_float(row.get("dp_epsilon"))
                if epsilon is not None:
                    epsilon_values.append(epsilon)

            if epsilon_values:
                if noise_multiplier not in epsilon_by_noise:
                    epsilon_by_noise[noise_multiplier] = []
                epsilon_by_noise[noise_multiplier].extend(epsilon_values)

    return epsilon_by_noise


def main() -> None:
    """Main CI validation entry point."""
    import os

    parser = argparse.ArgumentParser(description="Validate FL experiment artifacts for CI")

    parser.add_argument(
        "--runs_dir",
        type=str,
        default="runs",
        help="Directory containing FL run subdirectories",
    )

    parser.add_argument(
        "--fpr_strict",
        action="store_true",
        help="Enforce strict FPR tolerance (raises error on violations). Default: warnings only.",
    )

    parser.add_argument(
<<<<<<< HEAD
        "--validate_privacy",
        action="store_true",
        help="Validate privacy experiments for DP parameters and epsilon computation.",
=======
        "--min-seeds",
        type=int,
        default=5,
        help="Minimum number of seeds required per alpha/mu configuration (default: 5)",
>>>>>>> ae3ea6ca
    )

    args = parser.parse_args()

    # Allow environment variable to override FPR strictness
    # FPR_STRICT=1 for strict validation (errors), FPR_STRICT=0 for warnings only
    fpr_strict_env = os.environ.get("FPR_STRICT", "0")
    fpr_strict = args.fpr_strict or (fpr_strict_env == "1")

    if not fpr_strict:
        print("[INFO] FPR tolerance check: warnings only (not blocking)")

    try:
        runs_dir = Path(args.runs_dir)
        run_directories = find_run_directories(runs_dir)
        validate_seed_coverage(run_directories, minimum_seeds=args.min_seeds)

        print(f"Found {len(run_directories)} run directories to validate")

        require_plots_env = os.environ.get("REQUIRE_PLOTS", "1")
        require_plots = require_plots_env == "1"

        for run_dir in run_directories:
            validate_run_directory(run_dir, fpr_strict=fpr_strict, require_plots=require_plots)

        print(f"[PASS] All {len(run_directories)} run directories passed validation")

        # Validate privacy experiments if requested
        if args.validate_privacy:
            print("Validating privacy experiments...")
            validate_privacy_experiments(runs_dir)
            print("[PASS] Privacy experiments validation passed")

    except ArtifactValidationError as e:
        print(f"[ERROR] Validation failed: {e}", file=sys.stderr)
        sys.exit(1)
    except Exception as e:
        print(f"[ERROR] Unexpected error during validation: {e}", file=sys.stderr)
        sys.exit(1)


if __name__ == "__main__":
    main()<|MERGE_RESOLUTION|>--- conflicted
+++ resolved
@@ -7,11 +7,12 @@
 import argparse
 import csv
 import math
+import os
 import re
 import sys
 from collections import defaultdict
 from pathlib import Path
-from typing import Dict, List, Set, Tuple
+from typing import Dict, List, Optional, Set, Tuple
 
 
 class ArtifactValidationError(Exception):
@@ -20,18 +21,42 @@
     pass
 
 
-MIN_WEIGHTED_MACRO_F1 = 0.70
-MIN_WEIGHTED_ACCURACY = 0.70
-MAX_FINAL_L2_DISTANCE = 1.5
+MIN_WEIGHTED_MACRO_F1 = float(os.environ.get("MIN_WEIGHTED_MACRO_F1", "0.70"))
+MIN_WEIGHTED_ACCURACY = float(os.environ.get("MIN_WEIGHTED_ACCURACY", "0.70"))
+MAX_FINAL_L2_DISTANCE = float(os.environ.get("MAX_FINAL_L2_DISTANCE", "1.5"))
 
 
 def _safe_float(value: str | None) -> float | None:
     if value in ("", None):
         return None
     try:
-        return float(str(value))
+        return float(value)
     except (TypeError, ValueError):
         return None
+
+
+def _extract_alpha_from_run_name(run_dir: Path | str) -> Optional[float]:
+    """Extract Dirichlet alpha value from nightly FedProx run directory name."""
+    name = Path(run_dir).name
+    pattern = re.compile(r"nightly_fedprox_alpha(?P<alpha>[0-9.]+)_mu(?P<mu>[0-9.]+)_seed(?P<seed>\d+)")
+    match = pattern.match(name)
+    if not match:
+        return None
+    try:
+        return float(match.group("alpha"))
+    except (TypeError, ValueError):
+        return None
+
+
+def _compute_adaptive_l2_threshold(alpha: Optional[float]) -> float:
+    """Scale the L2 threshold based on heterogeneity (Dirichlet alpha)."""
+    if alpha is None:
+        return MAX_FINAL_L2_DISTANCE
+
+    # Clamp alpha to [0, 1]; lower alpha => stronger heterogeneity
+    alpha = max(0.0, min(1.0, alpha))
+    scale = 3.0  # Allow up to +3 for alpha -> 0
+    return MAX_FINAL_L2_DISTANCE + (1.0 - alpha) * scale
 
 
 def _load_csv_rows(csv_path: Path) -> List[Dict[str, str]]:
@@ -65,6 +90,57 @@
         if isinstance(e, ArtifactValidationError):
             raise
         raise ArtifactValidationError(f"Failed to read CSV {csv_path}: {e}")
+
+
+def check_convergence_quality(rows: List[Dict[str, str]]) -> None:
+    """Validate convergence quality: accuracy should improve over rounds."""
+    if not rows:
+        raise ArtifactValidationError("No data rows to validate convergence")
+
+    # Check for NaN or Inf in critical columns
+    for row in rows:
+        for col in ["weighted_macro_f1", "weighted_accuracy"]:
+            val = row.get(col, "")
+            if val and val.lower() in ("nan", "inf", "-inf"):
+                raise ArtifactValidationError(f"Found {val} in {col}: {row}")
+
+    # Check final accuracy meets minimum threshold
+    final_f1_vals = [_safe_float(row.get("weighted_macro_f1")) for row in rows[-5:] if row.get("weighted_macro_f1")]
+    final_f1_vals = [v for v in final_f1_vals if v is not None]
+
+    if final_f1_vals and min(final_f1_vals) < MIN_WEIGHTED_MACRO_F1:
+        avg_final = sum(final_f1_vals) / len(final_f1_vals)
+        raise ArtifactValidationError(f"Final F1 {avg_final:.4f} below minimum {MIN_WEIGHTED_MACRO_F1}")
+
+
+def check_no_nans_or_infs(rows: List[Dict[str, str]], critical_columns: List[str]) -> None:
+    """Ensure no NaN or Inf values in critical metric columns."""
+    for i, row in enumerate(rows):
+        for col in critical_columns:
+            val = row.get(col, "")
+            if val and val.lower() in ("nan", "inf", "-inf", ""):
+                raise ArtifactValidationError(f"Row {i} column {col} has invalid value: {val}")
+
+
+def check_seed_consistency(rows: List[Dict[str, str]], expected_seeds: int = 5) -> None:
+    """Validate that sufficient seeds are present in results."""
+    try:
+        seed_col = "seed" if "seed" in rows[0] else None
+        if not seed_col:
+            return
+
+        seeds = set()
+        for row in rows:
+            if row.get(seed_col):
+                try:
+                    seeds.add(int(row[seed_col]))
+                except (ValueError, KeyError):
+                    pass
+
+        if len(seeds) < expected_seeds:
+            raise ArtifactValidationError(f"Only {len(seeds)} seeds found; expected at least {expected_seeds}")
+    except (KeyError, IndexError):
+        pass
 
 
 def validate_plot_files(run_dir: Path) -> None:
@@ -216,13 +292,182 @@
     l2_value = _safe_float(final_server_row.get("l2_to_benign_mean"))
     if l2_value is None:
         raise ArtifactValidationError(f"Server metrics missing l2_to_benign_mean in {server_metrics_path}")
-    if not math.isfinite(l2_value) or l2_value > MAX_FINAL_L2_DISTANCE:
-        raise ArtifactValidationError(f"Final l2_to_benign_mean={l2_value:.3f} exceeds maximum {MAX_FINAL_L2_DISTANCE:.1f}")
+    alpha_value = _extract_alpha_from_run_name(run_dir)
+    adaptive_limit = _compute_adaptive_l2_threshold(alpha_value)
+    if not math.isfinite(l2_value) or l2_value > adaptive_limit:
+        alpha_msg = f" (alpha={alpha_value:.2f})" if alpha_value is not None else ""
+        raise ArtifactValidationError(
+            f"Final l2_to_benign_mean={l2_value:.3f} exceeds maximum {adaptive_limit:.1f}{alpha_msg}"
+        )
 
     # Validate FPR tolerance if using low_fpr tau mode
     validate_fpr_tolerance(run_dir, target_fpr=0.10, tolerance=0.02, strict=fpr_strict)
 
     print(f"[PASS] Run directory {run_dir.name} validation passed")
+
+
+def validate_privacy_experiments(runs_root: Path) -> None:
+    """Validate presence and schema of DP-related experiment artifacts.
+
+    Scans for comparative-analysis privacy runs and ensures that when DP is
+    enabled, required DP columns exist and contain valid values.
+
+    Args:
+        runs_root: Root directory containing runs (e.g., CI working dir or artifacts dir)
+
+    Raises:
+        ArtifactValidationError: If required columns are missing or invalid when DP is enabled.
+    """
+    # Locate directories like comparative-analysis-privacy-*
+    candidates = [p for p in runs_root.iterdir() if p.is_dir() and p.name.startswith("comparative-analysis-privacy")]
+
+    if not candidates:
+        return  # Nothing to validate
+
+    required_cols = {"dp_enabled", "dp_epsilon", "dp_delta", "dp_sigma", "dp_clip_norm"}
+
+    for run_dir in candidates:
+        client_files = list(run_dir.glob("client_*_metrics.csv"))
+        if not client_files:
+            # No client files to check in this run
+            continue
+
+        for csv_path in client_files:
+            rows = _load_csv_rows(csv_path)
+            if not rows:
+                continue
+            headers = set(rows[0].keys())
+            missing = required_cols - headers
+            if missing:
+                raise ArtifactValidationError(f"DP metrics missing required columns {missing} in {csv_path}")
+
+            dp_enabled_rows = False
+            epsilon_values: List[float] = []
+            noise_values: List[float] = []
+
+            for row in rows:
+                dp_enabled_raw = row.get("dp_enabled")
+                dp_enabled = str(dp_enabled_raw).lower() in {"1", "true", "yes"}
+
+                if not dp_enabled:
+                    continue
+
+                dp_enabled_rows = True
+                eps = _safe_float(row.get("dp_epsilon"))
+                delt = _safe_float(row.get("dp_delta"))
+                sigma = _safe_float(row.get("dp_sigma"))
+                clip = _safe_float(row.get("dp_clip_norm"))
+                noise = _safe_float(row.get("dp_noise_multiplier"))
+
+                if any(v is None or not math.isfinite(v) for v in [eps, delt, sigma, clip]):
+                    raise ArtifactValidationError(
+                        f"Invalid DP values in {csv_path}: "
+                        f"epsilon={row.get('dp_epsilon')}, delta={row.get('dp_delta')}, "
+                        f"sigma={row.get('dp_sigma')}, clip={row.get('dp_clip_norm')}"
+                    )
+
+                epsilon_values.append(eps)  # type: ignore[arg-type]
+                if noise is not None:
+                    noise_values.append(noise)
+
+            if dp_enabled_rows:
+                if not epsilon_values:
+                    raise ArtifactValidationError(f"No valid epsilon values in {csv_path}")
+
+                unique_noise = {round(val, 6) for val in noise_values} if noise_values else set()
+                if len(unique_noise) > 1:
+                    raise ArtifactValidationError(f"Inconsistent noise multiplier in {csv_path}: {sorted(unique_noise)}")
+
+
+def _extract_epsilon_values(privacy_dirs: List[Path]) -> Dict[float, List[float]]:
+    """Extract epsilon values grouped by noise multiplier from privacy experiments."""
+    epsilon_by_noise: Dict[float, List[float]] = {}
+
+    for exp_dir in privacy_dirs:
+        client_metrics_files = list(exp_dir.glob("client_*_metrics.csv"))
+
+        for metrics_file in client_metrics_files:
+            rows = _load_csv_rows(metrics_file)
+            if not rows:
+                continue
+
+            noise_multiplier = _safe_float(rows[0].get("dp_noise_multiplier"))
+            if noise_multiplier is None:
+                continue
+
+            epsilon_values = []
+            for row in rows:
+                epsilon = _safe_float(row.get("dp_epsilon"))
+                if epsilon is not None:
+                    epsilon_values.append(epsilon)
+
+            if epsilon_values:
+                epsilon_by_noise.setdefault(noise_multiplier, []).extend(epsilon_values)
+
+    return epsilon_by_noise
+
+
+def check_privacy_regressions(baseline_dir: Path, current_dir: Path, tolerance: float = 0.1) -> None:
+    """Compare epsilon values between baseline and current privacy experiments."""
+    baseline_runs = find_run_directories(baseline_dir)
+    current_runs = find_run_directories(current_dir)
+
+    baseline_privacy_dirs = [d for d in baseline_runs if "comparative-analysis-privacy" in d.name]
+    current_privacy_dirs = [d for d in current_runs if "comparative-analysis-privacy" in d.name]
+
+    if not baseline_privacy_dirs or not current_privacy_dirs:
+        return
+
+    baseline_eps = _extract_epsilon_values(baseline_privacy_dirs)
+    current_eps = _extract_epsilon_values(current_privacy_dirs)
+
+    for noise_level, baseline_values in baseline_eps.items():
+        current_values = current_eps.get(noise_level)
+        if not current_values or len(current_values) != len(baseline_values):
+            continue
+
+        for base_val, curr_val in zip(baseline_values, current_values):
+            if abs(base_val - curr_val) > tolerance:
+                raise ArtifactValidationError(
+                    f"Privacy regression detected: epsilon changed from {base_val} to {curr_val} "
+                    f"for noise level {noise_level} (tolerance {tolerance})"
+                )
+
+
+def validate_privacy_utility_curve_data(curve_csv: Path) -> None:
+    """Validate privacy-utility curve CSV structure and values."""
+    if not curve_csv.exists():
+        raise ArtifactValidationError(f"Privacy-utility curve CSV not found: {curve_csv}")
+
+    rows = _load_csv_rows(curve_csv)
+    if not rows:
+        raise ArtifactValidationError(f"Empty privacy-utility curve CSV: {curve_csv}")
+
+    required_columns = {"epsilon", "macro_f1_mean", "ci_lower", "ci_upper", "n", "dp_noise_multiplier", "is_baseline"}
+    if not required_columns.issubset(rows[0].keys()):
+        missing = required_columns - set(rows[0].keys())
+        raise ArtifactValidationError(f"Missing required columns in {curve_csv}: {missing}")
+
+    for idx, row in enumerate(rows):
+        epsilon = _safe_float(row.get("epsilon"))
+        macro_f1 = _safe_float(row.get("macro_f1_mean"))
+        ci_lower = _safe_float(row.get("ci_lower"))
+        ci_upper = _safe_float(row.get("ci_upper"))
+        n = _safe_float(row.get("n"))
+        is_baseline = str(row.get("is_baseline", "0")).lower() in {"1", "true"}
+
+        if not is_baseline:
+            if epsilon is None or epsilon <= 0 or epsilon > 100:
+                raise ArtifactValidationError(f"Invalid epsilon value '{row.get('epsilon')}' (row {idx})")
+
+        if macro_f1 is None or not math.isfinite(macro_f1):
+            raise ArtifactValidationError(f"Invalid macro_f1_mean '{row.get('macro_f1_mean')}' (row {idx})")
+
+        if ci_lower is None or ci_upper is None or ci_lower > ci_upper:
+            raise ArtifactValidationError(f"Invalid CI bounds in row {idx}: lower={ci_lower}, upper={ci_upper}")
+
+        if n is None or n <= 0:
+            raise ArtifactValidationError(f"Invalid sample size 'n' in row {idx}: {row.get('n')}")
 
 
 def find_run_directories(runs_dir: Path) -> List[Path]:
@@ -264,211 +509,68 @@
             )
 
 
-def validate_privacy_experiments(runs_dir: Path) -> None:
-    """Validate that privacy experiments have proper DP parameters and epsilon computation.
+def validate_no_regression(
+    regression_report_path: Path,
+    fail_on_regression: bool = True,
+) -> None:
+    """Validate that no performance regression occurred compared to baseline.
 
     Args:
-        runs_dir: Directory containing experiment results
+        regression_report_path: Path to regression report JSON file
+        fail_on_regression: If True, raise error on regression; otherwise warn
 
     Raises:
-        ArtifactValidationError: If privacy experiments are invalid
+        ArtifactValidationError: If regression detected and fail_on_regression is True
     """
-    all_dirs = find_run_directories(runs_dir)
-    privacy_dirs = [d for d in all_dirs if "comparative-analysis-privacy" in d.name]
-
-    if not privacy_dirs:
-        raise ArtifactValidationError("No privacy experiment directories found")
-
-    for exp_dir in privacy_dirs:
-        client_metrics_files = list(exp_dir.glob("client_*_metrics.csv"))
-
-        if not client_metrics_files:
-            raise ArtifactValidationError(f"No client metrics found in {exp_dir}")
-
-        for metrics_file in client_metrics_files:
-            rows = _load_csv_rows(metrics_file)
-
-            if not rows:
-                raise ArtifactValidationError(f"Empty metrics file: {metrics_file}")
-
-            # Check for required DP columns
-            required_dp_columns = {"dp_enabled", "dp_noise_multiplier", "dp_epsilon", "dp_delta"}
-            if not required_dp_columns.issubset(rows[0].keys()):
-                missing = required_dp_columns - set(rows[0].keys())
-                raise ArtifactValidationError(f"Missing DP parameters in {metrics_file}: {missing}")
-
-            # Validate DP parameters
-            dp_enabled_values = set(row.get("dp_enabled", "") for row in rows)
-            if "True" not in dp_enabled_values and "true" not in dp_enabled_values:
-                raise ArtifactValidationError(f"DP not enabled in {metrics_file}")
-
-            # Validate epsilon values
-            epsilon_values = []
-            noise_multipliers = []
-
-            for row in rows:
-                epsilon_val = _safe_float(row.get("dp_epsilon"))
-                noise_val = _safe_float(row.get("dp_noise_multiplier"))
-
-                if epsilon_val is not None:
-                    epsilon_values.append(epsilon_val)
-                if noise_val is not None:
-                    noise_multipliers.append(noise_val)
-
-            if not epsilon_values:
-                raise ArtifactValidationError(f"No valid epsilon values in {metrics_file}")
-
-            # Check epsilon values are reasonable
-            for epsilon in epsilon_values:
-                if epsilon <= 0 or epsilon > 100:
-                    raise ArtifactValidationError(f"Invalid epsilon value {epsilon} in {metrics_file}")
-
-            # Check noise multiplier consistency
-            if len(set(noise_multipliers)) > 1:
-                raise ArtifactValidationError(f"Inconsistent noise multiplier in {metrics_file}")
-
-
-def check_privacy_regressions(baseline_dir: Path, current_dir: Path, tolerance: float = 0.1) -> None:
-    """Check for privacy regressions between baseline and current runs.
-
-    Args:
-        baseline_dir: Directory containing baseline experiment results
-        current_dir: Directory containing current experiment results
-        tolerance: Tolerance for epsilon value changes (default: 0.1)
-
-    Raises:
-        ArtifactValidationError: If privacy regression detected
-    """
-    baseline_all_dirs = find_run_directories(baseline_dir)
-    current_all_dirs = find_run_directories(current_dir)
-    baseline_privacy_dirs = [d for d in baseline_all_dirs if "comparative-analysis-privacy" in d.name]
-    current_privacy_dirs = [d for d in current_all_dirs if "comparative-analysis-privacy" in d.name]
-
-    if not baseline_privacy_dirs or not current_privacy_dirs:
-        return  # No privacy experiments to compare
-
-    # Compare epsilon values for similar experiments
-    baseline_epsilons = _extract_epsilon_values(baseline_privacy_dirs)
-    current_epsilons = _extract_epsilon_values(current_privacy_dirs)
-
-    for noise_level in baseline_epsilons:
-        if noise_level not in current_epsilons:
-            continue
-
-        baseline_eps = baseline_epsilons[noise_level]
-        current_eps = current_epsilons[noise_level]
-
-        if len(baseline_eps) != len(current_eps):
-            continue
-
-        # Check for significant changes in epsilon values
-        for i, (baseline_eps_val, current_eps_val) in enumerate(zip(baseline_eps, current_eps)):
-            if abs(baseline_eps_val - current_eps_val) > tolerance:
-                raise ArtifactValidationError(
-                    f"Privacy regression detected: epsilon changed from {baseline_eps_val} to {current_eps_val} "
-                    f"for noise level {noise_level} (tolerance: {tolerance})"
-                )
-
-
-def validate_privacy_utility_curve_data(curve_csv: Path) -> None:
-    """Validate privacy-utility curve CSV data structure and values.
-
-    Args:
-        curve_csv: Path to privacy-utility curve CSV file
-
-    Raises:
-        ArtifactValidationError: If curve data is invalid
-    """
-    if not curve_csv.exists():
-        raise ArtifactValidationError(f"Privacy-utility curve CSV not found: {curve_csv}")
-
-    rows = _load_csv_rows(curve_csv)
-
-    if not rows:
-        raise ArtifactValidationError(f"Empty privacy-utility curve CSV: {curve_csv}")
-
-    # Check required columns
-    required_columns = {"epsilon", "macro_f1_mean", "ci_lower", "ci_upper", "n", "dp_noise_multiplier", "is_baseline"}
-    if not required_columns.issubset(rows[0].keys()):
-        missing = required_columns - set(rows[0].keys())
-        raise ArtifactValidationError(f"Missing required columns in {curve_csv}: {missing}")
-
-    # Validate data values
-    for i, row in enumerate(rows):
-        epsilon = _safe_float(row.get("epsilon"))
-        macro_f1 = _safe_float(row.get("macro_f1_mean"))
-        ci_lower = _safe_float(row.get("ci_lower"))
-        ci_upper = _safe_float(row.get("ci_upper"))
-        n = _safe_float(row.get("n"))
-        is_baseline = row.get("is_baseline", "0")
-
-        # Skip baseline rows (epsilon can be None)
-        if is_baseline in ("1", "True", "true"):
-            continue
-
-        # Validate epsilon values
-        if epsilon is not None:
-            if epsilon <= 0 or epsilon > 50:
-                raise ArtifactValidationError(f"Epsilon values out of range: {epsilon} in row {i + 1}")
-
-        # Validate macro F1 values
-        if macro_f1 is not None:
-            if macro_f1 < 0 or macro_f1 > 1:
-                raise ArtifactValidationError(f"Invalid macro F1 value: {macro_f1} in row {i + 1}")
-
-        # Validate confidence intervals
-        if ci_lower is not None and ci_upper is not None and macro_f1 is not None:
-            if ci_lower > ci_upper:
-                raise ArtifactValidationError(f"Invalid confidence intervals: ci_lower={ci_lower} > ci_upper={ci_upper} in row {i + 1}")
-
-            if ci_lower > macro_f1 or ci_upper < macro_f1:
-                raise ArtifactValidationError(
-                    f"Confidence intervals don't contain mean: {ci_lower} <= {macro_f1} <= {ci_upper} in row {i + 1}"
-                )
-
-        # Validate sample size
-        if n is not None and n < 1:
-            raise ArtifactValidationError(f"Invalid sample size: {n} in row {i + 1}")
-
-
-def _extract_epsilon_values(privacy_dirs: List[Path]) -> Dict[float, List[float]]:
-    """Extract epsilon values grouped by noise multiplier from privacy experiment directories.
-
-    Args:
-        privacy_dirs: List of privacy experiment directories
-
-    Returns:
-        Dictionary mapping noise multiplier to list of epsilon values
-    """
-    epsilon_by_noise: Dict[float, List[float]] = {}
-
-    for exp_dir in privacy_dirs:
-        client_metrics_files = list(exp_dir.glob("client_*_metrics.csv"))
-
-        for metrics_file in client_metrics_files:
-            rows = _load_csv_rows(metrics_file)
-
-            if not rows:
-                continue
-
-            # Get noise multiplier from first row
-            noise_multiplier = _safe_float(rows[0].get("dp_noise_multiplier"))
-            if noise_multiplier is None:
-                continue
-
-            # Extract epsilon values
-            epsilon_values = []
-            for row in rows:
-                epsilon = _safe_float(row.get("dp_epsilon"))
-                if epsilon is not None:
-                    epsilon_values.append(epsilon)
-
-            if epsilon_values:
-                if noise_multiplier not in epsilon_by_noise:
-                    epsilon_by_noise[noise_multiplier] = []
-                epsilon_by_noise[noise_multiplier].extend(epsilon_values)
-
-    return epsilon_by_noise
+    if not regression_report_path.exists():
+        return
+
+    try:
+        import json
+
+        with open(regression_report_path, "r", encoding="utf-8") as f:
+            regression_report = json.load(f)
+
+        if not regression_report.get("any_regression_detected", False):
+            print("[PASS] No performance regression detected vs 90-day baseline")
+            return
+
+        regression_results = regression_report.get("regression_results", [])
+        regressed_metrics = [r for r in regression_results if r.get("regression_detected", False)]
+
+        if not regressed_metrics:
+            return
+
+        threshold = regression_report.get("threshold_std", 2.0)
+        messages = []
+
+        for result in regressed_metrics:
+            metric = result.get("metric", "unknown")
+            z_score = result.get("z_score", 0.0)
+            current = result.get("current", 0.0)
+            baseline_mean = result.get("baseline_mean", 0.0)
+            alpha = result.get("alpha", "N/A")
+            mu = result.get("mu", "N/A")
+
+            messages.append(
+                f"  - {metric} (alpha={alpha}, mu={mu}): "
+                f"z-score={z_score:.2f} > {threshold:.1f}, "
+                f"current={current:.4f}, baseline_mean={baseline_mean:.4f}"
+            )
+
+        msg = "Performance regression detected:\n" + "\n".join(messages)
+
+        if fail_on_regression:
+            raise ArtifactValidationError(msg)
+        else:
+            print(f"[WARNING] {msg}")
+
+    except json.JSONDecodeError as e:
+        print(f"[WARNING] Failed to parse regression report: {e}")
+    except ArtifactValidationError:
+        raise
+    except Exception as e:
+        print(f"[WARNING] Regression validation error: {e}")
 
 
 def main() -> None:
@@ -491,27 +593,44 @@
     )
 
     parser.add_argument(
-<<<<<<< HEAD
-        "--validate_privacy",
-        action="store_true",
-        help="Validate privacy experiments for DP parameters and epsilon computation.",
-=======
         "--min-seeds",
         type=int,
         default=5,
         help="Minimum number of seeds required per alpha/mu configuration (default: 5)",
->>>>>>> ae3ea6ca
     )
 
+    parser.add_argument(
+        "--regression_report",
+        type=str,
+        required=False,
+        help="Path to regression report JSON for validation",
+    )
+
+    parser.add_argument(
+        "--regression_strict",
+        action="store_true",
+        help="Fail CI if regression detected. Default: warnings only.",
+    )
+
+    parser.add_argument(
+        "--validate_privacy",
+        action="store_true",
+        help="Validate privacy experiment artifacts (DP parameters, epsilon accounting).",
+    )
+
     args = parser.parse_args()
 
-    # Allow environment variable to override FPR strictness
-    # FPR_STRICT=1 for strict validation (errors), FPR_STRICT=0 for warnings only
     fpr_strict_env = os.environ.get("FPR_STRICT", "0")
     fpr_strict = args.fpr_strict or (fpr_strict_env == "1")
 
+    regression_strict_env = os.environ.get("REGRESSION_STRICT", "0")
+    regression_strict = args.regression_strict or (regression_strict_env == "1")
+
     if not fpr_strict:
         print("[INFO] FPR tolerance check: warnings only (not blocking)")
+
+    if not regression_strict:
+        print("[INFO] Regression check: warnings only (not blocking)")
 
     try:
         runs_dir = Path(args.runs_dir)
@@ -528,11 +647,14 @@
 
         print(f"[PASS] All {len(run_directories)} run directories passed validation")
 
-        # Validate privacy experiments if requested
         if args.validate_privacy:
-            print("Validating privacy experiments...")
+            print("[INFO] Validating privacy experiments...")
             validate_privacy_experiments(runs_dir)
-            print("[PASS] Privacy experiments validation passed")
+            print("[PASS] Privacy experiment validation complete")
+
+        if args.regression_report:
+            regression_report_path = Path(args.regression_report)
+            validate_no_regression(regression_report_path, fail_on_regression=regression_strict)
 
     except ArtifactValidationError as e:
         print(f"[ERROR] Validation failed: {e}", file=sys.stderr)
