--- conflicted
+++ resolved
@@ -24,10 +24,7 @@
 MIN_WEIGHTED_MACRO_F1 = float(os.environ.get("MIN_WEIGHTED_MACRO_F1", "0.70"))
 MIN_WEIGHTED_ACCURACY = float(os.environ.get("MIN_WEIGHTED_ACCURACY", "0.70"))
 MAX_FINAL_L2_DISTANCE = float(os.environ.get("MAX_FINAL_L2_DISTANCE", "1.5"))
-<<<<<<< HEAD
-=======
 L2_ALPHA_SCALE = float(os.environ.get("L2_ALPHA_SCALE", "3.0"))
->>>>>>> 2ec5668c
 
 
 def _safe_float(value: str | None) -> float | None:
@@ -60,12 +57,7 @@
 
     # Clamp alpha to [0, 1]; lower alpha => stronger heterogeneity
     alpha = max(0.0, min(1.0, alpha))
-<<<<<<< HEAD
-    scale = 3.0  # Allow up to +3 for alpha -> 0
-    return MAX_FINAL_L2_DISTANCE + (1.0 - alpha) * scale
-=======
     return MAX_FINAL_L2_DISTANCE + (1.0 - alpha) * L2_ALPHA_SCALE
->>>>>>> 2ec5668c
 
 
 def _load_csv_rows(csv_path: Path) -> List[Dict[str, str]]:
@@ -321,7 +313,6 @@
 
     Args:
         runs_root: Root directory containing runs (e.g., CI working dir or artifacts dir)
-<<<<<<< HEAD
 
     Raises:
         ArtifactValidationError: If required columns are missing or invalid when DP is enabled.
@@ -334,20 +325,6 @@
 
     required_cols = {"dp_enabled", "dp_epsilon", "dp_delta", "dp_sigma", "dp_clip_norm"}
 
-=======
-
-    Raises:
-        ArtifactValidationError: If required columns are missing or invalid when DP is enabled.
-    """
-    # Locate directories like comparative-analysis-privacy-*
-    candidates = [p for p in runs_root.iterdir() if p.is_dir() and p.name.startswith("comparative-analysis-privacy")]
-
-    if not candidates:
-        return  # Nothing to validate
-
-    required_cols = {"dp_enabled", "dp_epsilon", "dp_delta", "dp_sigma", "dp_clip_norm"}
-
->>>>>>> 2ec5668c
     for run_dir in candidates:
         client_files = list(run_dir.glob("client_*_metrics.csv"))
         if not client_files:
@@ -362,7 +339,6 @@
             missing = required_cols - headers
             if missing:
                 raise ArtifactValidationError(f"DP metrics missing required columns {missing} in {csv_path}")
-<<<<<<< HEAD
 
             dp_enabled_rows = False
             epsilon_values: List[float] = []
@@ -389,34 +365,6 @@
                         f"sigma={row.get('dp_sigma')}, clip={row.get('dp_clip_norm')}"
                     )
 
-=======
-
-            dp_enabled_rows = False
-            epsilon_values: List[float] = []
-            noise_values: List[float] = []
-
-            for row in rows:
-                dp_enabled_raw = row.get("dp_enabled")
-                dp_enabled = str(dp_enabled_raw).lower() in {"1", "true", "yes"}
-
-                if not dp_enabled:
-                    continue
-
-                dp_enabled_rows = True
-                eps = _safe_float(row.get("dp_epsilon"))
-                delt = _safe_float(row.get("dp_delta"))
-                sigma = _safe_float(row.get("dp_sigma"))
-                clip = _safe_float(row.get("dp_clip_norm"))
-                noise = _safe_float(row.get("dp_noise_multiplier"))
-
-                if any(v is None or not math.isfinite(v) for v in [eps, delt, sigma, clip]):
-                    raise ArtifactValidationError(
-                        f"Invalid DP values in {csv_path}: "
-                        f"epsilon={row.get('dp_epsilon')}, delta={row.get('dp_delta')}, "
-                        f"sigma={row.get('dp_sigma')}, clip={row.get('dp_clip_norm')}"
-                    )
-
->>>>>>> 2ec5668c
                 epsilon_values.append(eps)  # type: ignore[arg-type]
                 if noise is not None:
                     noise_values.append(noise)
@@ -424,19 +372,11 @@
             if dp_enabled_rows:
                 if not epsilon_values:
                     raise ArtifactValidationError(f"No valid epsilon values in {csv_path}")
-<<<<<<< HEAD
 
                 unique_noise = {round(val, 6) for val in noise_values} if noise_values else set()
                 if len(unique_noise) > 1:
                     raise ArtifactValidationError(f"Inconsistent noise multiplier in {csv_path}: {sorted(unique_noise)}")
 
-=======
-
-                unique_noise = {round(val, 6) for val in noise_values} if noise_values else set()
-                if len(unique_noise) > 1:
-                    raise ArtifactValidationError(f"Inconsistent noise multiplier in {csv_path}: {sorted(unique_noise)}")
-
->>>>>>> 2ec5668c
 
 def _extract_epsilon_values(privacy_dirs: List[Path]) -> Dict[float, List[float]]:
     """Extract epsilon values grouped by noise multiplier from privacy experiments."""
@@ -535,7 +475,6 @@
         raise ArtifactValidationError(f"Runs directory does not exist: {runs_dir}")
 
     run_dirs = [d for d in runs_dir.iterdir() if d.is_dir() and not d.name.startswith(".")]
-<<<<<<< HEAD
 
     if not run_dirs:
         raise ArtifactValidationError(f"No run directories found in {runs_dir}")
@@ -568,40 +507,6 @@
                 f"FedProx nightly runs for alpha={alpha} mu={mu} have only {len(seeds)} seeds; " f"require at least {minimum_seeds}."
             )
 
-=======
-
-    if not run_dirs:
-        raise ArtifactValidationError(f"No run directories found in {runs_dir}")
-
-    return sorted(run_dirs)
-
-
-RUN_NAME_PATTERN = re.compile(r"nightly_fedprox_alpha(?P<alpha>[0-9.]+)_mu(?P<mu>[0-9.]+)_seed(?P<seed>\d+)")
-
-
-def _collect_seed_counts(run_directories: List[Path]) -> Dict[Tuple[str, str], Set[int]]:
-    seed_map: Dict[Tuple[str, str], Set[int]] = defaultdict(set)
-    for run_dir in run_directories:
-        match = RUN_NAME_PATTERN.match(run_dir.name)
-        if not match:
-            continue
-        key = (match.group("alpha"), match.group("mu"))
-        seed_map[key].add(int(match.group("seed")))
-    return seed_map
-
-
-def validate_seed_coverage(run_directories: List[Path], minimum_seeds: int = 5) -> None:
-    """Ensure each FedProx nightly configuration has at least ``minimum_seeds`` runs."""
-    seed_map = _collect_seed_counts(run_directories)
-    if not seed_map:
-        return
-    for (alpha, mu), seeds in seed_map.items():
-        if len(seeds) < minimum_seeds:
-            raise ArtifactValidationError(
-                f"FedProx nightly runs for alpha={alpha} mu={mu} have only {len(seeds)} seeds; " f"require at least {minimum_seeds}."
-            )
-
->>>>>>> 2ec5668c
 
 def validate_no_regression(
     regression_report_path: Path,
@@ -726,12 +631,6 @@
     if not regression_strict:
         print("[INFO] Regression check: warnings only (not blocking)")
 
-<<<<<<< HEAD
-    try:
-        runs_dir = Path(args.runs_dir)
-        run_directories = find_run_directories(runs_dir)
-        validate_seed_coverage(run_directories, minimum_seeds=args.min_seeds)
-=======
     min_seeds_env = os.environ.get("MIN_SEEDS")
     try:
         minimum_seeds = int(min_seeds_env) if min_seeds_env is not None else args.min_seeds
@@ -743,7 +642,6 @@
         runs_dir = Path(args.runs_dir)
         run_directories = find_run_directories(runs_dir)
         validate_seed_coverage(run_directories, minimum_seeds=minimum_seeds)
->>>>>>> 2ec5668c
 
         print(f"Found {len(run_directories)} run directories to validate")
 
