--- conflicted
+++ resolved
@@ -210,15 +210,12 @@
 
         cosine = float(np.dot(flat_a, flat_b) / (norm_a * norm_b))
 
-<<<<<<< HEAD
-=======
         # Handle floating point inaccuracies
         if np.isclose(cosine, 1.0):
             cosine = 1.0
         elif np.isclose(cosine, -1.0):
             cosine = -1.0
 
->>>>>>> 395a6ab3
         # Sanity check: cosine must be in [-1, 1] due to Cauchy-Schwarz
         if not (-1.0 <= cosine <= 1.0):
             raise ValueError(f"Computed cosine {cosine} outside valid range [-1, 1]. " "This indicates a numerical error.")
