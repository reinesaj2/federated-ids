from __future__ import annotations

import csv
import os
import tempfile
import time
from pathlib import Path

import numpy as np


def test_client_metrics_csv_creation():
    """Test that client metrics CSV is created with correct headers."""
    with tempfile.TemporaryDirectory() as temp_dir:
        metrics_path = Path(temp_dir) / "client_metrics.csv"

        from client_metrics import ClientMetricsLogger

        ClientMetricsLogger(str(metrics_path), client_id=0)

        # Check file exists after creation
        assert metrics_path.exists()

        # Check headers - expect extended headers by default (Issue #77 fix)
        with open(metrics_path) as f:
            reader = csv.reader(f)
            headers = next(reader)

            # After Issue #77, extended metrics are enabled by default
            extended_mode_env = os.environ.get("D2_EXTENDED_METRICS", "1").lower() not in (
                "0",
                "false",
                "no",
                "",
            )

            if extended_mode_env or "D2_EXTENDED_METRICS" not in os.environ:
                expected = [
                    "client_id",
                    "round",
                    "dataset_size",
                    "n_classes",
                    "loss_before",
                    "acc_before",
                    "loss_after",
                    "acc_after",
                    "macro_f1_before",
                    "macro_f1_after",
                    "macro_f1_argmax",
                    "benign_fpr_argmax",
                    "f1_per_class_after",
                    "precision_per_class",
                    "recall_per_class",
                    "fpr_after",
                    "pr_auc_after",
                    "threshold_tau",
                    "f1_bin_tau",
                    "benign_fpr_bin_tau",
                    "tau_bin",
                    "seed",
                    "weight_norm_before",
                    "weight_norm_after",
                    "weight_update_norm",
                    "grad_norm_l2",
                    "t_fit_ms",
                    "epochs_completed",
                    "lr",
                    "batch_size",
                    "macro_f1_global",
                    "macro_f1_personalized",
                    "benign_fpr_global",
                    "benign_fpr_personalized",
                    "personalization_gain",
                    "dp_epsilon",
                    "dp_delta",
                    "dp_sigma",
                    "dp_clip_norm",
<<<<<<< HEAD
                    "dp_enabled",
                    "secure_aggregation",
                    "secure_aggregation_seed",
                    "secure_aggregation_mask_checksum",
=======
                    "dp_sample_rate",
                    "dp_total_steps",
>>>>>>> ae3ea6ca
                ]
            else:
                expected = [
                    "client_id",
                    "round",
                    "dataset_size",
                    "n_classes",
                    "loss_before",
                    "acc_before",
                    "loss_after",
                    "acc_after",
                    "weight_norm_before",
                    "weight_norm_after",
                    "weight_update_norm",
                    "grad_norm_l2",
                    "t_fit_ms",
                    "epochs_completed",
                    "lr",
                    "batch_size",
                ]
            assert headers == expected


def test_client_metrics_logging_complete_record():
    """Test logging a complete client metrics record."""
    with tempfile.TemporaryDirectory() as temp_dir:
        metrics_path = Path(temp_dir) / "client_metrics.csv"

        from client_metrics import ClientMetricsLogger

        logger = ClientMetricsLogger(str(metrics_path), client_id=5)

        # Log a complete record
        logger.log_round_metrics(
            round_num=3,
            dataset_size=1000,
            n_classes=2,
            loss_before=1.5,
            acc_before=0.6,
            loss_after=0.8,
            acc_after=0.85,
            weight_norm_before=10.5,
            weight_norm_after=12.3,
            weight_update_norm=2.1,
            grad_norm_l2=1.8,
            t_fit_ms=2500.0,
            epochs_completed=5,
            lr=0.01,
            batch_size=32,
        )

        # Read and verify key values are logged correctly
        with open(metrics_path) as f:
            reader = csv.reader(f)
            headers = next(reader)
            row = next(reader)

            # Verify basic structure - convert to dict for easier checking
            row_dict = dict(zip(headers, row, strict=False))
            assert row_dict["client_id"] == "5"
            assert row_dict["round"] == "3"
            assert row_dict["dataset_size"] == "1000"
            assert row_dict["n_classes"] == "2"
            assert row_dict["loss_before"] == "1.5"
            assert row_dict["acc_before"] == "0.6"
            assert row_dict["loss_after"] == "0.8"
            assert row_dict["acc_after"] == "0.85"
            assert row_dict["weight_norm_before"] == "10.5"
            assert row_dict["weight_norm_after"] == "12.3"
            assert row_dict["weight_update_norm"] == "2.1"
            assert row_dict["grad_norm_l2"] == "1.8"
            assert row_dict["t_fit_ms"] == "2500.0"
            assert row_dict["epochs_completed"] == "5"
            assert row_dict["lr"] == "0.01"
            assert row_dict["batch_size"] == "32"
            assert "dp_enabled" in row_dict
            assert row_dict.get("secure_aggregation") == "False"


def test_client_metrics_multiple_rounds():
    """Test logging multiple rounds from same client."""
    with tempfile.TemporaryDirectory() as temp_dir:
        metrics_path = Path(temp_dir) / "client_metrics.csv"

        from client_metrics import ClientMetricsLogger

        logger = ClientMetricsLogger(str(metrics_path), client_id=2)

        # Log multiple rounds
        for round_num in range(1, 4):
            logger.log_round_metrics(
                round_num=round_num,
                dataset_size=500,
                n_classes=3,
                loss_before=2.0 - round_num * 0.2,
                acc_before=0.4 + round_num * 0.1,
                loss_after=1.5 - round_num * 0.2,
                acc_after=0.5 + round_num * 0.1,
                weight_norm_before=8.0,
                weight_norm_after=8.5,
                weight_update_norm=1.0,
                t_fit_ms=1000.0 + round_num * 100,
                epochs_completed=1,
                lr=0.02,
                batch_size=64,
            )

        # Verify all rounds logged
        with open(metrics_path) as f:
            reader = csv.reader(f)
            next(reader)  # Skip headers
            rows = list(reader)
            assert len(rows) == 3

            # Check round numbers and client ID consistency
            assert [row[1] for row in rows] == ["1", "2", "3"]  # Round numbers
            assert all(row[0] == "2" for row in rows)  # All same client ID


def test_client_metrics_with_none_values():
    """Test handling of None values in client metrics."""
    with tempfile.TemporaryDirectory() as temp_dir:
        metrics_path = Path(temp_dir) / "client_metrics.csv"

        from client_metrics import ClientMetricsLogger

        logger = ClientMetricsLogger(str(metrics_path), client_id=7)

        # Log with some None values
        logger.log_round_metrics(
            round_num=1,
            dataset_size=800,
            n_classes=4,
            loss_before=None,  # Not available
            acc_before=None,
            loss_after=0.9,
            acc_after=0.78,
            weight_norm_before=None,
            weight_norm_after=15.2,
            weight_update_norm=None,
            grad_norm_l2=None,
            t_fit_ms=3000.0,
            epochs_completed=3,
            lr=0.005,
            batch_size=128,
        )

        # Read and verify None values are handled
        with open(metrics_path) as f:
            reader = csv.reader(f)
            headers = next(reader)
            row = next(reader)

            # None values should be empty strings in CSV - check by column name
            row_dict = dict(zip(headers, row, strict=False))
            assert row_dict["client_id"] == "7"
            assert row_dict["round"] == "1"
            assert row_dict["dataset_size"] == "800"
            assert row_dict["n_classes"] == "4"
            assert row_dict["loss_before"] == ""  # None -> empty string
            assert row_dict["acc_before"] == ""  # None -> empty string
            assert row_dict["loss_after"] == "0.9"
            assert row_dict["acc_after"] == "0.78"
            assert row_dict["weight_norm_before"] == ""  # None -> empty string
            assert row_dict["weight_norm_after"] == "15.2"
            assert row_dict["weight_update_norm"] == ""  # None -> empty string
            assert row_dict["grad_norm_l2"] == ""
            assert row_dict["t_fit_ms"] == "3000.0"
            assert row_dict["epochs_completed"] == "3"
            assert row_dict["lr"] == "0.005"
            assert row_dict["batch_size"] == "128"


def test_client_fit_timer():
    """Test client fit timing utilities."""
    from client_metrics import ClientFitTimer

    timer = ClientFitTimer()

    # Test timing context manager
    with timer.time_fit():
        time.sleep(0.01)  # Simulate 10ms training

    elapsed = timer.get_last_fit_time_ms()
    assert elapsed is not None
    assert 8.0 <= elapsed <= 50.0  # Allow some timing variance


def test_calculate_weight_norms():
    """Test weight norm calculation utilities."""
    from client_metrics import calculate_weight_norms

    # Create sample weight arrays (simulating neural network layers)
    weights = [
        np.array([[1.0, 2.0], [3.0, 4.0]]),  # 2x2 weight matrix
        np.array([0.5, -0.5]),  # bias vector
        np.array([[1.0, 1.0, 1.0], [0.0, 1.0, 0.0]]),  # 2x3 output layer
    ]

    norm = calculate_weight_norms(weights)

    # Verify it's a positive number
    assert norm >= 0.0
    assert isinstance(norm, float)

    # Test with zero weights
    zero_weights = [np.zeros((2, 2)), np.zeros(3)]
    zero_norm = calculate_weight_norms(zero_weights)
    assert zero_norm == 0.0


def test_calculate_weight_update_norm():
    """Test weight update norm calculation."""
    from client_metrics import calculate_weight_update_norm

    # Create before and after weights
    weights_before = [np.array([[1.0, 2.0], [3.0, 4.0]]), np.array([0.5, -0.5])]

    weights_after = [np.array([[1.1, 2.1], [3.1, 4.1]]), np.array([0.6, -0.4])]

    update_norm = calculate_weight_update_norm(weights_before, weights_after)

    # Verify it's a positive number representing the change magnitude
    assert update_norm >= 0.0
    assert isinstance(update_norm, float)

    # Test with identical weights (no update)
    no_update_norm = calculate_weight_update_norm(weights_before, weights_before)
    assert no_update_norm == 0.0


def test_client_metrics_directory_creation():
    """Test that parent directories are created if they don't exist."""
    with tempfile.TemporaryDirectory() as temp_dir:
        nested_path = Path(temp_dir) / "client_logs" / "experiment_1" / "client_metrics.csv"

        from client_metrics import ClientMetricsLogger

        # Should create parent directories
        ClientMetricsLogger(str(nested_path), client_id=10)

        assert nested_path.exists()
        assert nested_path.parent.exists()


def test_client_data_distribution_analysis():
    """Test client data distribution analysis utilities."""
    from client_metrics import analyze_data_distribution

    # Create sample data
    labels = np.array([0, 0, 1, 1, 1, 2, 2, 0, 1])  # 3 classes

    stats = analyze_data_distribution(labels)

    # Verify structure
    assert "dataset_size" in stats
    assert "n_classes" in stats

    # Verify values
    assert stats["dataset_size"] == 9
    assert stats["n_classes"] == 3

    # Test single class
    single_class_labels = np.array([1, 1, 1, 1])
    single_stats = analyze_data_distribution(single_class_labels)
    assert single_stats["n_classes"] == 1
    assert single_stats["dataset_size"] == 4


def test_client_metrics_extended_enabled_by_default_issue77():
    """Test Issue #77 fix: Extended metrics are enabled by default (not just when env var set)."""
    with tempfile.TemporaryDirectory() as temp_dir:
        metrics_path = Path(temp_dir) / "client_metrics_extended.csv"

        from client_metrics import ClientMetricsLogger

        old_env = os.environ.get("D2_EXTENDED_METRICS")
        try:
            if old_env is not None:
                del os.environ["D2_EXTENDED_METRICS"]

            ClientMetricsLogger(str(metrics_path), client_id=0)

            with open(metrics_path) as f:
                reader = csv.reader(f)
                headers = next(reader)

            expected_f1_columns = [
                "macro_f1_before",
                "macro_f1_after",
                "macro_f1_argmax",
                "f1_per_class_after",
            ]

            for col in expected_f1_columns:
                assert col in headers, f"Column {col} not found in headers. " "Extended metrics should be enabled by default."

        finally:
            if old_env is not None:
                os.environ["D2_EXTENDED_METRICS"] = old_env


def test_client_metrics_extended_explicit_false():
    """Test that extended metrics can still be disabled explicitly."""
    with tempfile.TemporaryDirectory() as temp_dir:
        metrics_path = Path(temp_dir) / "client_metrics_basic.csv"

        from client_metrics import ClientMetricsLogger

        ClientMetricsLogger(str(metrics_path), client_id=0, extended=False)

        with open(metrics_path) as f:
            reader = csv.reader(f)
            headers = next(reader)

        expected_basic_columns = [
            "client_id",
            "round",
            "loss_before",
            "acc_before",
            "loss_after",
            "acc_after",
        ]

        for col in expected_basic_columns:
            assert col in headers

        unexpected_f1_columns = ["macro_f1_after", "macro_f1_before"]
        for col in unexpected_f1_columns:
            assert col not in headers, f"Column {col} should not be in basic mode, " "but extended=False was set explicitly"


def test_client_metrics_logs_macro_f1_values_issue77():
    """Test Issue #77 fix: Verify macro_f1 values are correctly logged."""
    with tempfile.TemporaryDirectory() as temp_dir:
        metrics_path = Path(temp_dir) / "client_f1_test.csv"

        from client_metrics import ClientMetricsLogger

        logger = ClientMetricsLogger(str(metrics_path), client_id=1)

        test_macro_f1_before = 0.75
        test_macro_f1_after = 0.92
        test_macro_f1_argmax = 0.91

        logger.log_round_metrics(
            round_num=1,
            dataset_size=1000,
            n_classes=2,
            loss_before=0.5,
            acc_before=0.7,
            loss_after=0.1,
            acc_after=0.95,
            macro_f1_before=test_macro_f1_before,
            macro_f1_after=test_macro_f1_after,
            macro_f1_argmax=test_macro_f1_argmax,
            weight_norm_before=1.0,
            weight_norm_after=2.0,
        )

        with open(metrics_path) as f:
            reader = csv.reader(f)
            headers = next(reader)
            row = next(reader)

        f1_before_idx = headers.index("macro_f1_before")
        f1_after_idx = headers.index("macro_f1_after")
        f1_argmax_idx = headers.index("macro_f1_argmax")

        assert float(row[f1_before_idx]) == test_macro_f1_before
        assert float(row[f1_after_idx]) == test_macro_f1_after
        assert float(row[f1_argmax_idx]) == test_macro_f1_argmax<|MERGE_RESOLUTION|>--- conflicted
+++ resolved
@@ -75,15 +75,12 @@
                     "dp_delta",
                     "dp_sigma",
                     "dp_clip_norm",
-<<<<<<< HEAD
                     "dp_enabled",
+                    "dp_sample_rate",
+                    "dp_total_steps",
                     "secure_aggregation",
                     "secure_aggregation_seed",
                     "secure_aggregation_mask_checksum",
-=======
-                    "dp_sample_rate",
-                    "dp_total_steps",
->>>>>>> ae3ea6ca
                 ]
             else:
                 expected = [
@@ -160,6 +157,8 @@
             assert row_dict["lr"] == "0.01"
             assert row_dict["batch_size"] == "32"
             assert "dp_enabled" in row_dict
+            assert "dp_sample_rate" in row_dict
+            assert "dp_total_steps" in row_dict
             assert row_dict.get("secure_aggregation") == "False"
 
 
