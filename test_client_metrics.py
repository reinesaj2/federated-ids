--- conflicted
+++ resolved
@@ -75,15 +75,12 @@
                     "dp_delta",
                     "dp_sigma",
                     "dp_clip_norm",
-<<<<<<< HEAD
+                    "dp_sample_rate",
+                    "dp_total_steps",
                     "dp_enabled",
                     "secure_aggregation",
                     "secure_aggregation_seed",
                     "secure_aggregation_mask_checksum",
-=======
-                    "dp_sample_rate",
-                    "dp_total_steps",
->>>>>>> ae3ea6ca
                 ]
             else:
                 expected = [
