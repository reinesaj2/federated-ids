--- conflicted
+++ resolved
@@ -78,15 +78,12 @@
                     "dp_delta",
                     "dp_sigma",
                     "dp_clip_norm",
-<<<<<<< HEAD
                     "dp_enabled",
+                    "dp_sample_rate",
+                    "dp_total_steps",
                     "secure_aggregation",
                     "secure_aggregation_seed",
                     "secure_aggregation_mask_checksum",
-=======
-                    "dp_sample_rate",
-                    "dp_total_steps",
->>>>>>> ae3ea6ca
                 ]
             else:
                 headers = [
@@ -146,15 +143,12 @@
         dp_delta: Optional[float] = None,
         dp_sigma: Optional[float] = None,
         dp_clip_norm: Optional[float] = None,
-<<<<<<< HEAD
         dp_enabled_flag: Optional[bool] = None,
+        dp_sample_rate: Optional[float] = None,
+        dp_total_steps: Optional[int] = None,
         secure_aggregation_flag: bool = False,
         secure_aggregation_seed: Optional[int] = None,
         secure_aggregation_mask_checksum: Optional[float] = None,
-=======
-        dp_sample_rate: Optional[float] = None,
-        dp_total_steps: Optional[int] = None,
->>>>>>> ae3ea6ca
     ) -> None:
         """Log metrics for a single client training round."""
         if self.extended:
@@ -198,15 +192,13 @@
                 str(dp_delta) if dp_delta is not None else "",
                 str(dp_sigma) if dp_sigma is not None else "",
                 str(dp_clip_norm) if dp_clip_norm is not None else "",
-<<<<<<< HEAD
+                str(bool(dp_enabled_flag)) if dp_enabled_flag is not None else "",
+                str(dp_sample_rate) if dp_sample_rate is not None else "",
+                str(dp_total_steps) if dp_total_steps is not None else "",
                 str(bool(dp_enabled_flag)) if dp_enabled_flag is not None else "",
                 str(bool(secure_aggregation_flag)),
                 str(secure_aggregation_seed) if secure_aggregation_seed is not None else "",
                 str(secure_aggregation_mask_checksum) if secure_aggregation_mask_checksum is not None else "",
-=======
-                str(dp_sample_rate) if dp_sample_rate is not None else "",
-                str(dp_total_steps) if dp_total_steps is not None else "",
->>>>>>> ae3ea6ca
             ]
         else:
             row = [
