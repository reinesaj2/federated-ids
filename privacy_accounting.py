"""
Differential privacy accounting for federated learning.

Prefers Opacus RDP accounting when available; falls back to a lightweight analytic
approximation when Opacus (and its torch dependency) are not installed.

References:
- Mironov (2017): Rényi Differential Privacy
- Abadi et al. (2016): Deep Learning with Differential Privacy
- McMahan et al. (2017): Learning Differentially Private Language Models
"""

import importlib.util
import logging
import math
import os

logger = logging.getLogger(__name__)
<<<<<<< HEAD
env_flag = os.getenv("FEDIDS_USE_OPACUS")
_USE_OPACUS = env_flag.lower() not in {"0", "false", "no"} if env_flag is not None else True
=======
_USE_OPACUS_ENV = os.getenv("FEDIDS_USE_OPACUS")
_USE_OPACUS = True if _USE_OPACUS_ENV is None else _USE_OPACUS_ENV.lower() in {"1", "true", "yes"}
>>>>>>> 989e4425


def _load_opacus():
    if not _USE_OPACUS:
        return None, None

    opacus_spec = importlib.util.find_spec("opacus")
    torch_spec = importlib.util.find_spec("torch")
    if opacus_spec is None or torch_spec is None:
        logger.warning("Opacus/torch not available; using analytic DP fallback")
        return None, None

    try:
        from opacus.accountants.rdp import RDPAccountant as _RDPAccountant
        from opacus.accountants.utils import get_noise_multiplier as _get_noise_multiplier

        return _RDPAccountant, _get_noise_multiplier
    except Exception as exc:  # pragma: no cover - defensive fallback path
        logger.warning("Opacus import failed (%s); using analytic DP fallback", exc)
        return None, None


RDPAccountant, get_noise_multiplier = _load_opacus()


<<<<<<< HEAD
class _AnalyticAccountant:
    """Lightweight DP accountant fallback when Opacus is unavailable."""

    def __init__(self, delta: float) -> None:
        self.delta = delta
        self._steps: list[tuple[float, float]] = []

    def step(self, noise_multiplier: float, sample_rate: float = 1.0) -> None:
        self._steps.append((float(noise_multiplier), float(sample_rate)))

    def get_epsilon(self) -> float:
        if not self._steps:
            return 0.0
        if self.delta <= 0.0 or self.delta >= 1.0:
            return float("inf")

        factor = math.sqrt(2 * math.log(1 / self.delta))
        epsilon = 0.0
        for noise, sample_rate in self._steps:
            if noise <= 0.0:
                return float("inf")
            epsilon += sample_rate * factor / noise
        return float(epsilon)

    def reset(self) -> None:
        self._steps.clear()

def compute_epsilon(
    noise_multiplier: float,
    delta: float,
    num_steps: int,
    sample_rate: float = 1.0,
) -> float:
    """
    Compute epsilon privacy budget for given noise and steps.

    Args:
        noise_multiplier: Gaussian noise multiplier (sigma)
        delta: Target delta for (epsilon, delta)-DP
        num_steps: Number of training steps/rounds
        sample_rate: Sampling rate per step (1.0 for full batch)

    Returns:
        Epsilon privacy budget consumed

=======
def compute_epsilon(
    noise_multiplier: float,
    delta: float,
    num_steps: int,
    sample_rate: float = 1.0,
) -> float:
    """
    Compute epsilon privacy budget for given noise and steps.

    Args:
        noise_multiplier: Gaussian noise multiplier (sigma)
        delta: Target delta for (epsilon, delta)-DP
        num_steps: Number of training steps/rounds
        sample_rate: Sampling rate per step (1.0 for full batch)

    Returns:
        Epsilon privacy budget consumed

>>>>>>> 989e4425
    Example:
        >>> epsilon = compute_epsilon(noise_multiplier=1.0, delta=1e-5, num_steps=10)
        >>> print(f"Privacy guarantee: (ε={epsilon:.2f}, δ=1e-5)")
    """
    if noise_multiplier <= 0.0:
        return float("inf")

    if RDPAccountant is None:
        if delta <= 0.0 or delta >= 1.0:
            return float("inf")
        epsilon = sample_rate * math.sqrt(2 * num_steps * math.log(1 / delta)) / noise_multiplier
        logger.warning("Opacus not available; using analytic DP epsilon approximation")
        return float(epsilon)

    accountant = RDPAccountant()
    for _ in range(num_steps):
        accountant.step(noise_multiplier=noise_multiplier, sample_rate=sample_rate)

    return float(accountant.get_epsilon(delta=delta))


def compute_noise_multiplier_for_target_epsilon(
    target_epsilon: float,
    delta: float,
    num_steps: int,
    sample_rate: float = 1.0,
) -> float:
    """
    Compute required noise multiplier to achieve target epsilon.

    Uses binary search to find sigma that achieves target_epsilon within tolerance.

    Args:
        target_epsilon: Desired epsilon privacy budget
        delta: Target delta for (epsilon, delta)-DP
        num_steps: Number of training steps/rounds
        sample_rate: Sampling rate per step (1.0 for full batch)

    Returns:
        Noise multiplier (sigma) required to achieve target_epsilon

    Example:
        >>> sigma = compute_noise_multiplier_for_target_epsilon(
        ...     target_epsilon=5.0, delta=1e-5, num_steps=20
        ... )
        >>> print(f"Use --dp_noise_multiplier={sigma:.2f}")
    """
    if target_epsilon <= 0.0:
        return float("inf")

    if get_noise_multiplier is None:
        if delta <= 0.0 or delta >= 1.0:
            return float("inf")
        sigma = sample_rate * math.sqrt(2 * num_steps * math.log(1 / delta)) / target_epsilon
        logger.warning("Opacus not available; using analytic noise multiplier approximation")
        return float(sigma)

    # Use Opacus utility to compute noise multiplier; treat num_steps as epochs
    sigma = get_noise_multiplier(
        target_epsilon=target_epsilon,
        target_delta=delta,
        sample_rate=sample_rate,
        epochs=num_steps,
    )
    return float(sigma)
<<<<<<< HEAD


class DPAccountant:
    """
    Stateful privacy accountant for tracking epsilon across FL rounds.

    This class maintains privacy budget state across multiple federated learning rounds,
    allowing clients to track cumulative privacy loss.

    Example:
        >>> accountant = DPAccountant(delta=1e-5)
        >>> for round_num in range(10):
        ...     accountant.step(noise_multiplier=1.0, sample_rate=1.0)
        ...     epsilon = accountant.get_epsilon()
        ...     print(f"Round {round_num}: ε={epsilon:.2f}")
    """

=======


class DPAccountant:
    """
    Stateful privacy accountant for tracking epsilon across FL rounds.

    This class maintains privacy budget state across multiple federated learning rounds,
    allowing clients to track cumulative privacy loss.

    Example:
        >>> accountant = DPAccountant(delta=1e-5)
        >>> for round_num in range(10):
        ...     accountant.step(noise_multiplier=1.0, sample_rate=1.0)
        ...     epsilon = accountant.get_epsilon()
        ...     print(f"Round {round_num}: ε={epsilon:.2f}")
    """

>>>>>>> 989e4425
    def __init__(self, delta: float = 1e-5) -> None:
        """
        Initialize privacy accountant.

        Args:
            delta: Target delta for (epsilon, delta)-DP
        """
        self.delta = delta
<<<<<<< HEAD
        self._using_opacus = RDPAccountant is not None
        self.accountant = RDPAccountant() if self._using_opacus else _AnalyticAccountant(delta)
        self._total_steps = 0

    def step(self, noise_multiplier: float, sample_rate: float = 1.0) -> None:
        """
        Record a single training step with given noise.

        Args:
            noise_multiplier: Gaussian noise multiplier (sigma) for this step
            sample_rate: Sampling rate for this step
        """
        self.accountant.step(noise_multiplier=noise_multiplier, sample_rate=sample_rate)
        self._total_steps += 1

    def get_epsilon(self) -> float:
        """
        Get current cumulative epsilon privacy budget.

        Returns:
            Epsilon value for (epsilon, delta)-DP
        """
        if self._total_steps == 0:
            return 0.0
        if self._using_opacus:
            return float(self.accountant.get_epsilon(delta=self.delta))
        return float(self.accountant.get_epsilon())

    def get_total_steps(self) -> int:
        """
        Get total number of steps recorded.

        Returns:
            Number of training steps
        """
        return self._total_steps

    def reset(self) -> None:
        """
        Reset privacy accountant state.

        Clears all accumulated privacy loss. Useful for starting new experiments.
        """
        self.accountant = RDPAccountant() if self._using_opacus else _AnalyticAccountant(self.delta)
        self._total_steps = 0

=======
        self.accountant = RDPAccountant() if RDPAccountant is not None else None
        self._total_steps = 0
        self._fallback_noise_multiplier: float | None = None
        self._fallback_sample_rate: float | None = None

    def step(self, noise_multiplier: float, sample_rate: float = 1.0) -> None:
        """
        Record a single training step with given noise.

        Args:
            noise_multiplier: Gaussian noise multiplier (sigma) for this step
            sample_rate: Sampling rate for this step
        """
        self._total_steps += 1
        if self.accountant is not None:
            self.accountant.step(noise_multiplier=noise_multiplier, sample_rate=sample_rate)
            return
        self._fallback_noise_multiplier = noise_multiplier
        self._fallback_sample_rate = sample_rate

    def get_epsilon(self) -> float:
        """
        Get current cumulative epsilon privacy budget.

        Returns:
            Epsilon value for (epsilon, delta)-DP
        """
        if self._total_steps == 0:
            return 0.0
        if self.accountant is not None:
            return float(self.accountant.get_epsilon(delta=self.delta))
        if self._fallback_noise_multiplier is None:
            return 0.0
        sample_rate = self._fallback_sample_rate if self._fallback_sample_rate is not None else 1.0
        return compute_epsilon(
            noise_multiplier=float(self._fallback_noise_multiplier),
            delta=self.delta,
            num_steps=self._total_steps,
            sample_rate=sample_rate,
        )

    def get_total_steps(self) -> int:
        """
        Get total number of steps recorded.

        Returns:
            Number of training steps
        """
        return self._total_steps

    def reset(self) -> None:
        """
        Reset privacy accountant state.

        Clears all accumulated privacy loss. Useful for starting new experiments.
        """
        self._total_steps = 0
        if RDPAccountant is not None:
            self.accountant = RDPAccountant()
        self._fallback_noise_multiplier = None
        self._fallback_sample_rate = None

>>>>>>> 989e4425
    def get_privacy_summary(self) -> dict[str, float | int]:
        """
        Get summary of current privacy state.

        Returns:
            Dictionary with epsilon, delta, and total_steps
        """
        return {
            "epsilon": self.get_epsilon(),
            "delta": self.delta,
            "total_steps": self._total_steps,
        }<|MERGE_RESOLUTION|>--- conflicted
+++ resolved
@@ -16,13 +16,8 @@
 import os
 
 logger = logging.getLogger(__name__)
-<<<<<<< HEAD
 env_flag = os.getenv("FEDIDS_USE_OPACUS")
 _USE_OPACUS = env_flag.lower() not in {"0", "false", "no"} if env_flag is not None else True
-=======
-_USE_OPACUS_ENV = os.getenv("FEDIDS_USE_OPACUS")
-_USE_OPACUS = True if _USE_OPACUS_ENV is None else _USE_OPACUS_ENV.lower() in {"1", "true", "yes"}
->>>>>>> 989e4425
 
 
 def _load_opacus():
@@ -48,7 +43,6 @@
 RDPAccountant, get_noise_multiplier = _load_opacus()
 
 
-<<<<<<< HEAD
 class _AnalyticAccountant:
     """Lightweight DP accountant fallback when Opacus is unavailable."""
 
@@ -76,6 +70,7 @@
     def reset(self) -> None:
         self._steps.clear()
 
+
 def compute_epsilon(
     noise_multiplier: float,
     delta: float,
@@ -93,27 +88,6 @@
 
     Returns:
         Epsilon privacy budget consumed
-
-=======
-def compute_epsilon(
-    noise_multiplier: float,
-    delta: float,
-    num_steps: int,
-    sample_rate: float = 1.0,
-) -> float:
-    """
-    Compute epsilon privacy budget for given noise and steps.
-
-    Args:
-        noise_multiplier: Gaussian noise multiplier (sigma)
-        delta: Target delta for (epsilon, delta)-DP
-        num_steps: Number of training steps/rounds
-        sample_rate: Sampling rate per step (1.0 for full batch)
-
-    Returns:
-        Epsilon privacy budget consumed
-
->>>>>>> 989e4425
     Example:
         >>> epsilon = compute_epsilon(noise_multiplier=1.0, delta=1e-5, num_steps=10)
         >>> print(f"Privacy guarantee: (ε={epsilon:.2f}, δ=1e-5)")
@@ -179,7 +153,6 @@
         epochs=num_steps,
     )
     return float(sigma)
-<<<<<<< HEAD
 
 
 class DPAccountant:
@@ -196,26 +169,6 @@
         ...     epsilon = accountant.get_epsilon()
         ...     print(f"Round {round_num}: ε={epsilon:.2f}")
     """
-
-=======
-
-
-class DPAccountant:
-    """
-    Stateful privacy accountant for tracking epsilon across FL rounds.
-
-    This class maintains privacy budget state across multiple federated learning rounds,
-    allowing clients to track cumulative privacy loss.
-
-    Example:
-        >>> accountant = DPAccountant(delta=1e-5)
-        >>> for round_num in range(10):
-        ...     accountant.step(noise_multiplier=1.0, sample_rate=1.0)
-        ...     epsilon = accountant.get_epsilon()
-        ...     print(f"Round {round_num}: ε={epsilon:.2f}")
-    """
-
->>>>>>> 989e4425
     def __init__(self, delta: float = 1e-5) -> None:
         """
         Initialize privacy accountant.
@@ -224,7 +177,6 @@
             delta: Target delta for (epsilon, delta)-DP
         """
         self.delta = delta
-<<<<<<< HEAD
         self._using_opacus = RDPAccountant is not None
         self.accountant = RDPAccountant() if self._using_opacus else _AnalyticAccountant(delta)
         self._total_steps = 0
@@ -270,71 +222,6 @@
         """
         self.accountant = RDPAccountant() if self._using_opacus else _AnalyticAccountant(self.delta)
         self._total_steps = 0
-
-=======
-        self.accountant = RDPAccountant() if RDPAccountant is not None else None
-        self._total_steps = 0
-        self._fallback_noise_multiplier: float | None = None
-        self._fallback_sample_rate: float | None = None
-
-    def step(self, noise_multiplier: float, sample_rate: float = 1.0) -> None:
-        """
-        Record a single training step with given noise.
-
-        Args:
-            noise_multiplier: Gaussian noise multiplier (sigma) for this step
-            sample_rate: Sampling rate for this step
-        """
-        self._total_steps += 1
-        if self.accountant is not None:
-            self.accountant.step(noise_multiplier=noise_multiplier, sample_rate=sample_rate)
-            return
-        self._fallback_noise_multiplier = noise_multiplier
-        self._fallback_sample_rate = sample_rate
-
-    def get_epsilon(self) -> float:
-        """
-        Get current cumulative epsilon privacy budget.
-
-        Returns:
-            Epsilon value for (epsilon, delta)-DP
-        """
-        if self._total_steps == 0:
-            return 0.0
-        if self.accountant is not None:
-            return float(self.accountant.get_epsilon(delta=self.delta))
-        if self._fallback_noise_multiplier is None:
-            return 0.0
-        sample_rate = self._fallback_sample_rate if self._fallback_sample_rate is not None else 1.0
-        return compute_epsilon(
-            noise_multiplier=float(self._fallback_noise_multiplier),
-            delta=self.delta,
-            num_steps=self._total_steps,
-            sample_rate=sample_rate,
-        )
-
-    def get_total_steps(self) -> int:
-        """
-        Get total number of steps recorded.
-
-        Returns:
-            Number of training steps
-        """
-        return self._total_steps
-
-    def reset(self) -> None:
-        """
-        Reset privacy accountant state.
-
-        Clears all accumulated privacy loss. Useful for starting new experiments.
-        """
-        self._total_steps = 0
-        if RDPAccountant is not None:
-            self.accountant = RDPAccountant()
-        self._fallback_noise_multiplier = None
-        self._fallback_sample_rate = None
-
->>>>>>> 989e4425
     def get_privacy_summary(self) -> dict[str, float | int]:
         """
         Get summary of current privacy state.
